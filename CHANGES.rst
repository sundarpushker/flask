.. currentmodule:: flask

<<<<<<< HEAD
Version 2.0.0
-------------

Unreleased

-   Drop support for Python 2 and 3.5.
-   JSON support no longer uses simplejson. To use another JSON module,
    override ``app.json_encoder`` and ``json_decoder``. :issue:`3555`
-   The ``encoding`` option to JSON functions is deprecated. :pr:`3562`
-   Passing ``script_info`` to app factory functions is deprecated. This
    was not portable outside the ``flask`` command. Use
    ``click.get_current_context().obj`` if it's needed. :issue:`3552`
-   The CLI shows better error messages when the app failed to load
    when looking up commands. :issue:`2741`
-   Add :meth:`sessions.SessionInterface.get_cookie_name` to allow
    setting the session cookie name dynamically. :pr:`3369`
-   Add :meth:`Config.from_file` to load config using arbitrary file
    loaders, such as ``toml.load`` or ``json.load``.
    :meth:`Config.from_json` is deprecated in favor of this. :pr:`3398`
-   The ``flask run`` command will only defer errors on reload. Errors
    present during the initial call will cause the server to exit with
    the traceback immediately. :issue:`3431`
-   :func:`send_file` raises a :exc:`ValueError` when passed an
    :mod:`io` object in text mode. Previously, it would respond with
    200 OK and an empty file. :issue:`3358`
-   When using ad-hoc certificates, check for the cryptography library
    instead of PyOpenSSL. :pr:`3492`
-   When specifying a factory function with ``FLASK_APP``, keyword
    argument can be passed. :issue:`3553`
-   When loading a ``.env`` or ``.flaskenv`` file, the current working
    directory is no longer changed to the location of the file.
    :pr:`3560`
-   When returning a ``(response, headers)`` tuple from a view, the
    headers replace rather than extend existing headers on the response.
    For example, this allows setting the ``Content-Type`` for
    ``jsonify()``. Use ``response.headers.extend()`` if extending is
    desired. :issue:`3628`
-   The ``Scaffold`` class provides a common API for the ``Flask`` and
    ``Blueprint`` classes. ``Blueprint`` information is stored in
    attributes just like ``Flask``, rather than opaque lambda functions.
    This is intended to improve consistency and maintainability.
    :issue:`3215`
-   Include ``samesite`` and ``secure`` options when removing the
    session cookie. :pr:`3726`
=======
>>>>>>> 577eec19


Version 1.1.x
-------------

Not yet released.

-   Officially support passing a :class:`pathlib.Path` for
    ``static_folder`` which stopped working in 1.1.2. :pr:`3579`


Version 1.1.2
-------------

Released 2020-04-03

-   Work around an issue when running the ``flask`` command with an
    external debugger on Windows. :issue:`3297`
-   The static route will not catch all URLs if the ``Flask``
    ``static_folder`` argument ends with a slash. :issue:`3452`


Version 1.1.1
-------------

Released 2019-07-08

-   The ``flask.json_available`` flag was added back for compatibility
    with some extensions. It will raise a deprecation warning when used,
    and will be removed in version 2.0.0. :issue:`3288`


Version 1.1.0
-------------

Released 2019-07-04

-   Bump minimum Werkzeug version to >= 0.15.
-   Drop support for Python 3.4.
-   Error handlers for ``InternalServerError`` or ``500`` will always be
    passed an instance of ``InternalServerError``. If they are invoked
    due to an unhandled exception, that original exception is now
    available as ``e.original_exception`` rather than being passed
    directly to the handler. The same is true if the handler is for the
    base ``HTTPException``. This makes error handler behavior more
    consistent. :pr:`3266`

    -   :meth:`Flask.finalize_request` is called for all unhandled
        exceptions even if there is no ``500`` error handler.

-   :attr:`Flask.logger` takes the same name as
    :attr:`Flask.name` (the value passed as
    ``Flask(import_name)``. This reverts 1.0's behavior of always
    logging to ``"flask.app"``, in order to support multiple apps in the
    same process. A warning will be shown if old configuration is
    detected that needs to be moved. :issue:`2866`
-   :meth:`flask.RequestContext.copy` includes the current session
    object in the request context copy. This prevents ``session``
    pointing to an out-of-date object. :issue:`2935`
-   Using built-in RequestContext, unprintable Unicode characters in
    Host header will result in a HTTP 400 response and not HTTP 500 as
    previously. :pr:`2994`
-   :func:`send_file` supports :class:`~os.PathLike` objects as
    described in PEP 0519, to support :mod:`pathlib` in Python 3.
    :pr:`3059`
-   :func:`send_file` supports :class:`~io.BytesIO` partial content.
    :issue:`2957`
-   :func:`open_resource` accepts the "rt" file mode. This still does
    the same thing as "r". :issue:`3163`
-   The :attr:`MethodView.methods` attribute set in a base class is used
    by subclasses. :issue:`3138`
-   :attr:`Flask.jinja_options` is a ``dict`` instead of an
    ``ImmutableDict`` to allow easier configuration. Changes must still
    be made before creating the environment. :pr:`3190`
-   Flask's ``JSONMixin`` for the request and response wrappers was
    moved into Werkzeug. Use Werkzeug's version with Flask-specific
    support. This bumps the Werkzeug dependency to >= 0.15.
    :issue:`3125`
-   The ``flask`` command entry point is simplified to take advantage
    of Werkzeug 0.15's better reloader support. This bumps the Werkzeug
    dependency to >= 0.15. :issue:`3022`
-   Support ``static_url_path`` that ends with a forward slash.
    :issue:`3134`
-   Support empty ``static_folder`` without requiring setting an empty
    ``static_url_path`` as well. :pr:`3124`
-   :meth:`jsonify` supports :class:`dataclasses.dataclass` objects.
    :pr:`3195`
-   Allow customizing the :attr:`Flask.url_map_class` used for routing.
    :pr:`3069`
-   The development server port can be set to 0, which tells the OS to
    pick an available port. :issue:`2926`
-   The return value from :meth:`cli.load_dotenv` is more consistent
    with the documentation. It will return ``False`` if python-dotenv is
    not installed, or if the given path isn't a file. :issue:`2937`
-   Signaling support has a stub for the ``connect_via`` method when
    the Blinker library is not installed. :pr:`3208`
-   Add an ``--extra-files`` option to the ``flask run`` CLI command to
    specify extra files that will trigger the reloader on change.
    :issue:`2897`
-   Allow returning a dictionary from a view function. Similar to how
    returning a string will produce a ``text/html`` response, returning
    a dict will call ``jsonify`` to produce a ``application/json``
    response. :pr:`3111`
-   Blueprints have a ``cli`` Click group like ``app.cli``. CLI commands
    registered with a blueprint will be available as a group under the
    ``flask`` command. :issue:`1357`.
-   When using the test client as a context manager (``with client:``),
    all preserved request contexts are popped when the block exits,
    ensuring nested contexts are cleaned up correctly. :pr:`3157`
-   Show a better error message when the view return type is not
    supported. :issue:`3214`
-   ``flask.testing.make_test_environ_builder()`` has been deprecated in
    favour of a new class ``flask.testing.EnvironBuilder``. :pr:`3232`
-   The ``flask run`` command no longer fails if Python is not built
    with SSL support. Using the ``--cert`` option will show an
    appropriate error message. :issue:`3211`
-   URL matching now occurs after the request context is pushed, rather
    than when it's created. This allows custom URL converters to access
    the app and request contexts, such as to query a database for an id.
    :issue:`3088`


Version 1.0.4
-------------

Released 2019-07-04

-   The key information for ``BadRequestKeyError`` is no longer cleared
    outside debug mode, so error handlers can still access it. This
    requires upgrading to Werkzeug 0.15.5. :issue:`3249`
-   ``send_file`` url quotes the ":" and "/" characters for more
    compatible UTF-8 filename support in some browsers. :issue:`3074`
-   Fixes for PEP451 import loaders and pytest 5.x. :issue:`3275`
-   Show message about dotenv on stderr instead of stdout. :issue:`3285`


Version 1.0.3
-------------

Released 2019-05-17

-   :func:`send_file` encodes filenames as ASCII instead of Latin-1
    (ISO-8859-1). This fixes compatibility with Gunicorn, which is
    stricter about header encodings than PEP 3333. :issue:`2766`
-   Allow custom CLIs using ``FlaskGroup`` to set the debug flag without
    it always being overwritten based on environment variables.
    :pr:`2765`
-   ``flask --version`` outputs Werkzeug's version and simplifies the
    Python version. :pr:`2825`
-   :func:`send_file` handles an ``attachment_filename`` that is a
    native Python 2 string (bytes) with UTF-8 coded bytes. :issue:`2933`
-   A catch-all error handler registered for ``HTTPException`` will not
    handle ``RoutingException``, which is used internally during
    routing. This fixes the unexpected behavior that had been introduced
    in 1.0. :pr:`2986`
-   Passing the ``json`` argument to ``app.test_client`` does not
    push/pop an extra app context. :issue:`2900`


Version 1.0.2
-------------

Released 2018-05-02

-   Fix more backwards compatibility issues with merging slashes between
    a blueprint prefix and route. :pr:`2748`
-   Fix error with ``flask routes`` command when there are no routes.
    :issue:`2751`


Version 1.0.1
-------------

Released 2018-04-29

-   Fix registering partials (with no ``__name__``) as view functions.
    :pr:`2730`
-   Don't treat lists returned from view functions the same as tuples.
    Only tuples are interpreted as response data. :issue:`2736`
-   Extra slashes between a blueprint's ``url_prefix`` and a route URL
    are merged. This fixes some backwards compatibility issues with the
    change in 1.0. :issue:`2731`, :issue:`2742`
-   Only trap ``BadRequestKeyError`` errors in debug mode, not all
    ``BadRequest`` errors. This allows ``abort(400)`` to continue
    working as expected. :issue:`2735`
-   The ``FLASK_SKIP_DOTENV`` environment variable can be set to ``1``
    to skip automatically loading dotenv files. :issue:`2722`


Version 1.0
-----------

Released 2018-04-26

-   Python 2.6 and 3.3 are no longer supported.
-   Bump minimum dependency versions to the latest stable versions:
    Werkzeug >= 0.14, Jinja >= 2.10, itsdangerous >= 0.24, Click >= 5.1.
    :issue:`2586`
-   Skip :meth:`app.run <Flask.run>` when a Flask application is run
    from the command line. This avoids some behavior that was confusing
    to debug.
-   Change the default for :data:`JSONIFY_PRETTYPRINT_REGULAR` to
    ``False``. :func:`~json.jsonify` returns a compact format by
    default, and an indented format in debug mode. :pr:`2193`
-   :meth:`Flask.__init__ <Flask>` accepts the ``host_matching``
    argument and sets it on :attr:`~Flask.url_map`. :issue:`1559`
-   :meth:`Flask.__init__ <Flask>` accepts the ``static_host`` argument
    and passes it as the ``host`` argument when defining the static
    route. :issue:`1559`
-   :func:`send_file` supports Unicode in ``attachment_filename``.
    :pr:`2223`
-   Pass ``_scheme`` argument from :func:`url_for` to
    :meth:`~Flask.handle_url_build_error`. :pr:`2017`
-   :meth:`~Flask.add_url_rule` accepts the
    ``provide_automatic_options`` argument to disable adding the
    ``OPTIONS`` method. :pr:`1489`
-   :class:`~views.MethodView` subclasses inherit method handlers from
    base classes. :pr:`1936`
-   Errors caused while opening the session at the beginning of the
    request are handled by the app's error handlers. :pr:`2254`
-   Blueprints gained :attr:`~Blueprint.json_encoder` and
    :attr:`~Blueprint.json_decoder` attributes to override the app's
    encoder and decoder. :pr:`1898`
-   :meth:`Flask.make_response` raises ``TypeError`` instead of
    ``ValueError`` for bad response types. The error messages have been
    improved to describe why the type is invalid. :pr:`2256`
-   Add ``routes`` CLI command to output routes registered on the
    application. :pr:`2259`
-   Show warning when session cookie domain is a bare hostname or an IP
    address, as these may not behave properly in some browsers, such as
    Chrome. :pr:`2282`
-   Allow IP address as exact session cookie domain. :pr:`2282`
-   ``SESSION_COOKIE_DOMAIN`` is set if it is detected through
    ``SERVER_NAME``. :pr:`2282`
-   Auto-detect zero-argument app factory called ``create_app`` or
    ``make_app`` from ``FLASK_APP``. :pr:`2297`
-   Factory functions are not required to take a ``script_info``
    parameter to work with the ``flask`` command. If they take a single
    parameter or a parameter named ``script_info``, the
    :class:`~cli.ScriptInfo` object will be passed. :pr:`2319`
-   ``FLASK_APP`` can be set to an app factory, with arguments if
    needed, for example ``FLASK_APP=myproject.app:create_app('dev')``.
    :pr:`2326`
-   ``FLASK_APP`` can point to local packages that are not installed in
    editable mode, although ``pip install -e`` is still preferred.
    :pr:`2414`
-   The :class:`~views.View` class attribute
    :attr:`~views.View.provide_automatic_options` is set in
    :meth:`~views.View.as_view`, to be detected by
    :meth:`~Flask.add_url_rule`. :pr:`2316`
-   Error handling will try handlers registered for ``blueprint, code``,
    ``app, code``, ``blueprint, exception``, ``app, exception``.
    :pr:`2314`
-   ``Cookie`` is added to the response's ``Vary`` header if the session
    is accessed at all during the request (and not deleted). :pr:`2288`
-   :meth:`~Flask.test_request_context` accepts ``subdomain`` and
    ``url_scheme`` arguments for use when building the base URL.
    :pr:`1621`
-   Set :data:`APPLICATION_ROOT` to ``'/'`` by default. This was already
    the implicit default when it was set to ``None``.
-   :data:`TRAP_BAD_REQUEST_ERRORS` is enabled by default in debug mode.
    ``BadRequestKeyError`` has a message with the bad key in debug mode
    instead of the generic bad request message. :pr:`2348`
-   Allow registering new tags with
    :class:`~json.tag.TaggedJSONSerializer` to support storing other
    types in the session cookie. :pr:`2352`
-   Only open the session if the request has not been pushed onto the
    context stack yet. This allows :func:`~stream_with_context`
    generators to access the same session that the containing view uses.
    :pr:`2354`
-   Add ``json`` keyword argument for the test client request methods.
    This will dump the given object as JSON and set the appropriate
    content type. :pr:`2358`
-   Extract JSON handling to a mixin applied to both the
    :class:`Request` and :class:`Response` classes. This adds the
    :meth:`~Response.is_json` and :meth:`~Response.get_json` methods to
    the response to make testing JSON response much easier. :pr:`2358`
-   Removed error handler caching because it caused unexpected results
    for some exception inheritance hierarchies. Register handlers
    explicitly for each exception if you want to avoid traversing the
    MRO. :pr:`2362`
-   Fix incorrect JSON encoding of aware, non-UTC datetimes. :pr:`2374`
-   Template auto reloading will honor debug mode even even if
    :attr:`~Flask.jinja_env` was already accessed. :pr:`2373`
-   The following old deprecated code was removed. :issue:`2385`

    -   ``flask.ext`` - import extensions directly by their name instead
        of through the ``flask.ext`` namespace. For example,
        ``import flask.ext.sqlalchemy`` becomes
        ``import flask_sqlalchemy``.
    -   ``Flask.init_jinja_globals`` - extend
        :meth:`Flask.create_jinja_environment` instead.
    -   ``Flask.error_handlers`` - tracked by
        :attr:`Flask.error_handler_spec`, use :meth:`Flask.errorhandler`
        to register handlers.
    -   ``Flask.request_globals_class`` - use
        :attr:`Flask.app_ctx_globals_class` instead.
    -   ``Flask.static_path`` - use :attr:`Flask.static_url_path`
        instead.
    -   ``Request.module`` - use :attr:`Request.blueprint` instead.

-   The :attr:`Request.json` property is no longer deprecated.
    :issue:`1421`
-   Support passing a :class:`~werkzeug.test.EnvironBuilder` or ``dict``
    to :meth:`test_client.open <werkzeug.test.Client.open>`. :pr:`2412`
-   The ``flask`` command and :meth:`Flask.run` will load environment
    variables from ``.env`` and ``.flaskenv`` files if python-dotenv is
    installed. :pr:`2416`
-   When passing a full URL to the test client, the scheme in the URL is
    used instead of :data:`PREFERRED_URL_SCHEME`. :pr:`2430`
-   :attr:`Flask.logger` has been simplified. ``LOGGER_NAME`` and
    ``LOGGER_HANDLER_POLICY`` config was removed. The logger is always
    named ``flask.app``. The level is only set on first access, it
    doesn't check :attr:`Flask.debug` each time. Only one format is
    used, not different ones depending on :attr:`Flask.debug`. No
    handlers are removed, and a handler is only added if no handlers are
    already configured. :pr:`2436`
-   Blueprint view function names may not contain dots. :pr:`2450`
-   Fix a ``ValueError`` caused by invalid ``Range`` requests in some
    cases. :issue:`2526`
-   The development server uses threads by default. :pr:`2529`
-   Loading config files with ``silent=True`` will ignore
    :data:`~errno.ENOTDIR` errors. :pr:`2581`
-   Pass ``--cert`` and ``--key`` options to ``flask run`` to run the
    development server over HTTPS. :pr:`2606`
-   Added :data:`SESSION_COOKIE_SAMESITE` to control the ``SameSite``
    attribute on the session cookie. :pr:`2607`
-   Added :meth:`~flask.Flask.test_cli_runner` to create a Click runner
    that can invoke Flask CLI commands for testing. :pr:`2636`
-   Subdomain matching is disabled by default and setting
    :data:`SERVER_NAME` does not implicitly enable it. It can be enabled
    by passing ``subdomain_matching=True`` to the ``Flask`` constructor.
    :pr:`2635`
-   A single trailing slash is stripped from the blueprint
    ``url_prefix`` when it is registered with the app. :pr:`2629`
-   :meth:`Request.get_json` doesn't cache the result if parsing fails
    when ``silent`` is true. :issue:`2651`
-   :func:`Request.get_json` no longer accepts arbitrary encodings.
    Incoming JSON should be encoded using UTF-8 per :rfc:`8259`, but
    Flask will autodetect UTF-8, -16, or -32. :pr:`2691`
-   Added :data:`MAX_COOKIE_SIZE` and :attr:`Response.max_cookie_size`
    to control when Werkzeug warns about large cookies that browsers may
    ignore. :pr:`2693`
-   Updated documentation theme to make docs look better in small
    windows. :pr:`2709`
-   Rewrote the tutorial docs and example project to take a more
    structured approach to help new users avoid common pitfalls.
    :pr:`2676`


Version 0.12.5
--------------

Released 2020-02-10

-   Pin Werkzeug to < 1.0.0. :issue:`3497`


Version 0.12.4
--------------

Released 2018-04-29

-   Repackage 0.12.3 to fix package layout issue. :issue:`2728`


Version 0.12.3
--------------

Released 2018-04-26

-   :func:`Request.get_json` no longer accepts arbitrary encodings.
    Incoming JSON should be encoded using UTF-8 per :rfc:`8259`, but
    Flask will autodetect UTF-8, -16, or -32. :issue:`2692`
-   Fix a Python warning about imports when using ``python -m flask``.
    :issue:`2666`
-   Fix a ``ValueError`` caused by invalid ``Range`` requests in some
    cases.


Version 0.12.2
--------------

Released 2017-05-16

-   Fix a bug in ``safe_join`` on Windows.


Version 0.12.1
--------------

Released 2017-03-31

-   Prevent ``flask run`` from showing a ``NoAppException`` when an
    ``ImportError`` occurs within the imported application module.
-   Fix encoding behavior of ``app.config.from_pyfile`` for Python 3.
    :issue:`2118`
-   Use the ``SERVER_NAME`` config if it is present as default values
    for ``app.run``. :issue:`2109`, :pr:`2152`
-   Call ``ctx.auto_pop`` with the exception object instead of ``None``,
    in the event that a ``BaseException`` such as ``KeyboardInterrupt``
    is raised in a request handler.


Version 0.12
------------

Released 2016-12-21, codename Punsch

-   The cli command now responds to ``--version``.
-   Mimetype guessing and ETag generation for file-like objects in
    ``send_file`` has been removed. :issue:`104`, :pr`1849`
-   Mimetype guessing in ``send_file`` now fails loudly and doesn't fall
    back to ``application/octet-stream``. :pr:`1988`
-   Make ``flask.safe_join`` able to join multiple paths like
    ``os.path.join`` :pr:`1730`
-   Revert a behavior change that made the dev server crash instead of
    returning an Internal Server Error. :pr:`2006`
-   Correctly invoke response handlers for both regular request
    dispatching as well as error handlers.
-   Disable logger propagation by default for the app logger.
-   Add support for range requests in ``send_file``.
-   ``app.test_client`` includes preset default environment, which can
    now be directly set, instead of per ``client.get``.
-   Fix crash when running under PyPy3. :pr:`1814`


Version 0.11.1
--------------

Released 2016-06-07

-   Fixed a bug that prevented ``FLASK_APP=foobar/__init__.py`` from
    working. :pr:`1872`


Version 0.11
------------

Released 2016-05-29, codename Absinthe

-   Added support to serializing top-level arrays to
    :func:`flask.jsonify`. This introduces a security risk in ancient
    browsers.
-   Added before_render_template signal.
-   Added ``**kwargs`` to :meth:`flask.Test.test_client` to support
    passing additional keyword arguments to the constructor of
    :attr:`flask.Flask.test_client_class`.
-   Added ``SESSION_REFRESH_EACH_REQUEST`` config key that controls the
    set-cookie behavior. If set to ``True`` a permanent session will be
    refreshed each request and get their lifetime extended, if set to
    ``False`` it will only be modified if the session actually modifies.
    Non permanent sessions are not affected by this and will always
    expire if the browser window closes.
-   Made Flask support custom JSON mimetypes for incoming data.
-   Added support for returning tuples in the form ``(response,
    headers)`` from a view function.
-   Added :meth:`flask.Config.from_json`.
-   Added :attr:`flask.Flask.config_class`.
-   Added :meth:`flask.Config.get_namespace`.
-   Templates are no longer automatically reloaded outside of debug
    mode. This can be configured with the new ``TEMPLATES_AUTO_RELOAD``
    config key.
-   Added a workaround for a limitation in Python 3.3's namespace
    loader.
-   Added support for explicit root paths when using Python 3.3's
    namespace packages.
-   Added :command:`flask` and the ``flask.cli`` module to start the
    local debug server through the click CLI system. This is recommended
    over the old ``flask.run()`` method as it works faster and more
    reliable due to a different design and also replaces
    ``Flask-Script``.
-   Error handlers that match specific classes are now checked first,
    thereby allowing catching exceptions that are subclasses of HTTP
    exceptions (in ``werkzeug.exceptions``). This makes it possible for
    an extension author to create exceptions that will by default result
    in the HTTP error of their choosing, but may be caught with a custom
    error handler if desired.
-   Added :meth:`flask.Config.from_mapping`.
-   Flask will now log by default even if debug is disabled. The log
    format is now hardcoded but the default log handling can be disabled
    through the ``LOGGER_HANDLER_POLICY`` configuration key.
-   Removed deprecated module functionality.
-   Added the ``EXPLAIN_TEMPLATE_LOADING`` config flag which when
    enabled will instruct Flask to explain how it locates templates.
    This should help users debug when the wrong templates are loaded.
-   Enforce blueprint handling in the order they were registered for
    template loading.
-   Ported test suite to py.test.
-   Deprecated ``request.json`` in favour of ``request.get_json()``.
-   Add "pretty" and "compressed" separators definitions in jsonify()
    method. Reduces JSON response size when
    ``JSONIFY_PRETTYPRINT_REGULAR=False`` by removing unnecessary white
    space included by default after separators.
-   JSON responses are now terminated with a newline character, because
    it is a convention that UNIX text files end with a newline and some
    clients don't deal well when this newline is missing. This came up
    originally as a part of
    https://github.com/postmanlabs/httpbin/issues/168. :pr:`1262`
-   The automatically provided ``OPTIONS`` method is now correctly
    disabled if the user registered an overriding rule with the
    lowercase-version ``options``. :issue:`1288`
-   ``flask.json.jsonify`` now supports the ``datetime.date`` type.
    :pr:`1326`
-   Don't leak exception info of already caught exceptions to context
    teardown handlers. :pr:`1393`
-   Allow custom Jinja environment subclasses. :pr:`1422`
-   Updated extension dev guidelines.
-   ``flask.g`` now has ``pop()`` and ``setdefault`` methods.
-   Turn on autoescape for ``flask.templating.render_template_string``
    by default. :pr:`1515`
-   ``flask.ext`` is now deprecated. :pr:`1484`
-   ``send_from_directory`` now raises BadRequest if the filename is
    invalid on the server OS. :pr:`1763`
-   Added the ``JSONIFY_MIMETYPE`` configuration variable. :pr:`1728`
-   Exceptions during teardown handling will no longer leave bad
    application contexts lingering around.
-   Fixed broken ``test_appcontext_signals()`` test case.
-   Raise an :exc:`AttributeError` in :func:`flask.helpers.find_package`
    with a useful message explaining why it is raised when a PEP 302
    import hook is used without an ``is_package()`` method.
-   Fixed an issue causing exceptions raised before entering a request
    or app context to be passed to teardown handlers.
-   Fixed an issue with query parameters getting removed from requests
    in the test client when absolute URLs were requested.
-   Made ``@before_first_request`` into a decorator as intended.
-   Fixed an etags bug when sending a file streams with a name.
-   Fixed ``send_from_directory`` not expanding to the application root
    path correctly.
-   Changed logic of before first request handlers to flip the flag
    after invoking. This will allow some uses that are potentially
    dangerous but should probably be permitted.
-   Fixed Python 3 bug when a handler from
    ``app.url_build_error_handlers`` reraises the ``BuildError``.


Version 0.10.1
--------------

Released 2013-06-14

-   Fixed an issue where ``|tojson`` was not quoting single quotes which
    made the filter not work properly in HTML attributes. Now it's
    possible to use that filter in single quoted attributes. This should
    make using that filter with angular.js easier.
-   Added support for byte strings back to the session system. This
    broke compatibility with the common case of people putting binary
    data for token verification into the session.
-   Fixed an issue where registering the same method twice for the same
    endpoint would trigger an exception incorrectly.


Version 0.10
------------

Released 2013-06-13, codename Limoncello

-   Changed default cookie serialization format from pickle to JSON to
    limit the impact an attacker can do if the secret key leaks.
-   Added ``template_test`` methods in addition to the already existing
    ``template_filter`` method family.
-   Added ``template_global`` methods in addition to the already
    existing ``template_filter`` method family.
-   Set the content-length header for x-sendfile.
-   ``tojson`` filter now does not escape script blocks in HTML5
    parsers.
-   ``tojson`` used in templates is now safe by default due. This was
    allowed due to the different escaping behavior.
-   Flask will now raise an error if you attempt to register a new
    function on an already used endpoint.
-   Added wrapper module around simplejson and added default
    serialization of datetime objects. This allows much easier
    customization of how JSON is handled by Flask or any Flask
    extension.
-   Removed deprecated internal ``flask.session`` module alias. Use
    ``flask.sessions`` instead to get the session module. This is not to
    be confused with ``flask.session`` the session proxy.
-   Templates can now be rendered without request context. The behavior
    is slightly different as the ``request``, ``session`` and ``g``
    objects will not be available and blueprint's context processors are
    not called.
-   The config object is now available to the template as a real global
    and not through a context processor which makes it available even in
    imported templates by default.
-   Added an option to generate non-ascii encoded JSON which should
    result in less bytes being transmitted over the network. It's
    disabled by default to not cause confusion with existing libraries
    that might expect ``flask.json.dumps`` to return bytes by default.
-   ``flask.g`` is now stored on the app context instead of the request
    context.
-   ``flask.g`` now gained a ``get()`` method for not erroring out on
    non existing items.
-   ``flask.g`` now can be used with the ``in`` operator to see what's
    defined and it now is iterable and will yield all attributes stored.
-   ``flask.Flask.request_globals_class`` got renamed to
    ``flask.Flask.app_ctx_globals_class`` which is a better name to what
    it does since 0.10.
-   ``request``, ``session`` and ``g`` are now also added as proxies to
    the template context which makes them available in imported
    templates. One has to be very careful with those though because
    usage outside of macros might cause caching.
-   Flask will no longer invoke the wrong error handlers if a proxy
    exception is passed through.
-   Added a workaround for chrome's cookies in localhost not working as
    intended with domain names.
-   Changed logic for picking defaults for cookie values from sessions
    to work better with Google Chrome.
-   Added ``message_flashed`` signal that simplifies flashing testing.
-   Added support for copying of request contexts for better working
    with greenlets.
-   Removed custom JSON HTTP exception subclasses. If you were relying
    on them you can reintroduce them again yourself trivially. Using
    them however is strongly discouraged as the interface was flawed.
-   Python requirements changed: requiring Python 2.6 or 2.7 now to
    prepare for Python 3.3 port.
-   Changed how the teardown system is informed about exceptions. This
    is now more reliable in case something handles an exception halfway
    through the error handling process.
-   Request context preservation in debug mode now keeps the exception
    information around which means that teardown handlers are able to
    distinguish error from success cases.
-   Added the ``JSONIFY_PRETTYPRINT_REGULAR`` configuration variable.
-   Flask now orders JSON keys by default to not trash HTTP caches due
    to different hash seeds between different workers.
-   Added ``appcontext_pushed`` and ``appcontext_popped`` signals.
-   The builtin run method now takes the ``SERVER_NAME`` into account
    when picking the default port to run on.
-   Added ``flask.request.get_json()`` as a replacement for the old
    ``flask.request.json`` property.


Version 0.9
-----------

Released 2012-07-01, codename Campari

-   The :func:`flask.Request.on_json_loading_failed` now returns a JSON
    formatted response by default.
-   The :func:`flask.url_for` function now can generate anchors to the
    generated links.
-   The :func:`flask.url_for` function now can also explicitly generate
    URL rules specific to a given HTTP method.
-   Logger now only returns the debug log setting if it was not set
    explicitly.
-   Unregister a circular dependency between the WSGI environment and
    the request object when shutting down the request. This means that
    environ ``werkzeug.request`` will be ``None`` after the response was
    returned to the WSGI server but has the advantage that the garbage
    collector is not needed on CPython to tear down the request unless
    the user created circular dependencies themselves.
-   Session is now stored after callbacks so that if the session payload
    is stored in the session you can still modify it in an after request
    callback.
-   The :class:`flask.Flask` class will avoid importing the provided
    import name if it can (the required first parameter), to benefit
    tools which build Flask instances programmatically. The Flask class
    will fall back to using import on systems with custom module hooks,
    e.g. Google App Engine, or when the import name is inside a zip
    archive (usually a .egg) prior to Python 2.7.
-   Blueprints now have a decorator to add custom template filters
    application wide, :meth:`flask.Blueprint.app_template_filter`.
-   The Flask and Blueprint classes now have a non-decorator method for
    adding custom template filters application wide,
    :meth:`flask.Flask.add_template_filter` and
    :meth:`flask.Blueprint.add_app_template_filter`.
-   The :func:`flask.get_flashed_messages` function now allows rendering
    flashed message categories in separate blocks, through a
    ``category_filter`` argument.
-   The :meth:`flask.Flask.run` method now accepts ``None`` for ``host``
    and ``port`` arguments, using default values when ``None``. This
    allows for calling run using configuration values, e.g.
    ``app.run(app.config.get('MYHOST'), app.config.get('MYPORT'))``,
    with proper behavior whether or not a config file is provided.
-   The :meth:`flask.render_template` method now accepts a either an
    iterable of template names or a single template name. Previously, it
    only accepted a single template name. On an iterable, the first
    template found is rendered.
-   Added :meth:`flask.Flask.app_context` which works very similar to
    the request context but only provides access to the current
    application. This also adds support for URL generation without an
    active request context.
-   View functions can now return a tuple with the first instance being
    an instance of :class:`flask.Response`. This allows for returning
    ``jsonify(error="error msg"), 400`` from a view function.
-   :class:`~flask.Flask` and :class:`~flask.Blueprint` now provide a
    :meth:`~flask.Flask.get_send_file_max_age` hook for subclasses to
    override behavior of serving static files from Flask when using
    :meth:`flask.Flask.send_static_file` (used for the default static
    file handler) and :func:`~flask.helpers.send_file`. This hook is
    provided a filename, which for example allows changing cache
    controls by file extension. The default max-age for ``send_file``
    and static files can be configured through a new
    ``SEND_FILE_MAX_AGE_DEFAULT`` configuration variable, which is used
    in the default ``get_send_file_max_age`` implementation.
-   Fixed an assumption in sessions implementation which could break
    message flashing on sessions implementations which use external
    storage.
-   Changed the behavior of tuple return values from functions. They are
    no longer arguments to the response object, they now have a defined
    meaning.
-   Added :attr:`flask.Flask.request_globals_class` to allow a specific
    class to be used on creation of the :data:`~flask.g` instance of
    each request.
-   Added ``required_methods`` attribute to view functions to force-add
    methods on registration.
-   Added :func:`flask.after_this_request`.
-   Added :func:`flask.stream_with_context` and the ability to push
    contexts multiple times without producing unexpected behavior.


Version 0.8.1
-------------

Released 2012-07-01

-   Fixed an issue with the undocumented ``flask.session`` module to not
    work properly on Python 2.5. It should not be used but did cause
    some problems for package managers.


Version 0.8
-----------

Released 2011-09-29, codename Rakija

-   Refactored session support into a session interface so that the
    implementation of the sessions can be changed without having to
    override the Flask class.
-   Empty session cookies are now deleted properly automatically.
-   View functions can now opt out of getting the automatic OPTIONS
    implementation.
-   HTTP exceptions and Bad Request errors can now be trapped so that
    they show up normally in the traceback.
-   Flask in debug mode is now detecting some common problems and tries
    to warn you about them.
-   Flask in debug mode will now complain with an assertion error if a
    view was attached after the first request was handled. This gives
    earlier feedback when users forget to import view code ahead of
    time.
-   Added the ability to register callbacks that are only triggered once
    at the beginning of the first request.
    (:meth:`Flask.before_first_request`)
-   Malformed JSON data will now trigger a bad request HTTP exception
    instead of a value error which usually would result in a 500
    internal server error if not handled. This is a backwards
    incompatible change.
-   Applications now not only have a root path where the resources and
    modules are located but also an instance path which is the
    designated place to drop files that are modified at runtime (uploads
    etc.). Also this is conceptually only instance depending and outside
    version control so it's the perfect place to put configuration files
    etc.
-   Added the ``APPLICATION_ROOT`` configuration variable.
-   Implemented :meth:`~flask.testing.TestClient.session_transaction` to
    easily modify sessions from the test environment.
-   Refactored test client internally. The ``APPLICATION_ROOT``
    configuration variable as well as ``SERVER_NAME`` are now properly
    used by the test client as defaults.
-   Added :attr:`flask.views.View.decorators` to support simpler
    decorating of pluggable (class-based) views.
-   Fixed an issue where the test client if used with the "with"
    statement did not trigger the execution of the teardown handlers.
-   Added finer control over the session cookie parameters.
-   HEAD requests to a method view now automatically dispatch to the
    ``get`` method if no handler was implemented.
-   Implemented the virtual :mod:`flask.ext` package to import
    extensions from.
-   The context preservation on exceptions is now an integral component
    of Flask itself and no longer of the test client. This cleaned up
    some internal logic and lowers the odds of runaway request contexts
    in unittests.
-   Fixed the Jinja2 environment's ``list_templates`` method not
    returning the correct names when blueprints or modules were
    involved.


Version 0.7.2
-------------

Released 2011-07-06

-   Fixed an issue with URL processors not properly working on
    blueprints.


Version 0.7.1
-------------

Released 2011-06-29

-   Added missing future import that broke 2.5 compatibility.
-   Fixed an infinite redirect issue with blueprints.


Version 0.7
-----------

Released 2011-06-28, codename Grappa

-   Added :meth:`~flask.Flask.make_default_options_response` which can
    be used by subclasses to alter the default behavior for ``OPTIONS``
    responses.
-   Unbound locals now raise a proper :exc:`RuntimeError` instead of an
    :exc:`AttributeError`.
-   Mimetype guessing and etag support based on file objects is now
    deprecated for :func:`flask.send_file` because it was unreliable.
    Pass filenames instead or attach your own etags and provide a proper
    mimetype by hand.
-   Static file handling for modules now requires the name of the static
    folder to be supplied explicitly. The previous autodetection was not
    reliable and caused issues on Google's App Engine. Until 1.0 the old
    behavior will continue to work but issue dependency warnings.
-   Fixed a problem for Flask to run on jython.
-   Added a ``PROPAGATE_EXCEPTIONS`` configuration variable that can be
    used to flip the setting of exception propagation which previously
    was linked to ``DEBUG`` alone and is now linked to either ``DEBUG``
    or ``TESTING``.
-   Flask no longer internally depends on rules being added through the
    ``add_url_rule`` function and can now also accept regular werkzeug
    rules added to the url map.
-   Added an ``endpoint`` method to the flask application object which
    allows one to register a callback to an arbitrary endpoint with a
    decorator.
-   Use Last-Modified for static file sending instead of Date which was
    incorrectly introduced in 0.6.
-   Added ``create_jinja_loader`` to override the loader creation
    process.
-   Implemented a silent flag for ``config.from_pyfile``.
-   Added ``teardown_request`` decorator, for functions that should run
    at the end of a request regardless of whether an exception occurred.
    Also the behavior for ``after_request`` was changed. It's now no
    longer executed when an exception is raised.
-   Implemented :func:`flask.has_request_context`
-   Deprecated ``init_jinja_globals``. Override the
    :meth:`~flask.Flask.create_jinja_environment` method instead to
    achieve the same functionality.
-   Added :func:`flask.safe_join`
-   The automatic JSON request data unpacking now looks at the charset
    mimetype parameter.
-   Don't modify the session on :func:`flask.get_flashed_messages` if
    there are no messages in the session.
-   ``before_request`` handlers are now able to abort requests with
    errors.
-   It is not possible to define user exception handlers. That way you
    can provide custom error messages from a central hub for certain
    errors that might occur during request processing (for instance
    database connection errors, timeouts from remote resources etc.).
-   Blueprints can provide blueprint specific error handlers.
-   Implemented generic class-based views.


Version 0.6.1
-------------

Released 2010-12-31

-   Fixed an issue where the default ``OPTIONS`` response was not
    exposing all valid methods in the ``Allow`` header.
-   Jinja2 template loading syntax now allows "./" in front of a
    template load path. Previously this caused issues with module
    setups.
-   Fixed an issue where the subdomain setting for modules was ignored
    for the static folder.
-   Fixed a security problem that allowed clients to download arbitrary
    files if the host server was a windows based operating system and
    the client uses backslashes to escape the directory the files where
    exposed from.


Version 0.6
-----------

Released 2010-07-27, codename Whisky

-   After request functions are now called in reverse order of
    registration.
-   OPTIONS is now automatically implemented by Flask unless the
    application explicitly adds 'OPTIONS' as method to the URL rule. In
    this case no automatic OPTIONS handling kicks in.
-   Static rules are now even in place if there is no static folder for
    the module. This was implemented to aid GAE which will remove the
    static folder if it's part of a mapping in the .yml file.
-   The :attr:`~flask.Flask.config` is now available in the templates as
    ``config``.
-   Context processors will no longer override values passed directly to
    the render function.
-   Added the ability to limit the incoming request data with the new
    ``MAX_CONTENT_LENGTH`` configuration value.
-   The endpoint for the :meth:`flask.Module.add_url_rule` method is now
    optional to be consistent with the function of the same name on the
    application object.
-   Added a :func:`flask.make_response` function that simplifies
    creating response object instances in views.
-   Added signalling support based on blinker. This feature is currently
    optional and supposed to be used by extensions and applications. If
    you want to use it, make sure to have `blinker`_ installed.
-   Refactored the way URL adapters are created. This process is now
    fully customizable with the :meth:`~flask.Flask.create_url_adapter`
    method.
-   Modules can now register for a subdomain instead of just an URL
    prefix. This makes it possible to bind a whole module to a
    configurable subdomain.

.. _blinker: https://pypi.org/project/blinker/


Version 0.5.2
-------------

Released 2010-07-15

-   Fixed another issue with loading templates from directories when
    modules were used.


Version 0.5.1
-------------

Released 2010-07-06

-   Fixes an issue with template loading from directories when modules
    where used.


Version 0.5
-----------

Released 2010-07-06, codename Calvados

-   Fixed a bug with subdomains that was caused by the inability to
    specify the server name. The server name can now be set with the
    ``SERVER_NAME`` config key. This key is now also used to set the
    session cookie cross-subdomain wide.
-   Autoescaping is no longer active for all templates. Instead it is
    only active for ``.html``, ``.htm``, ``.xml`` and ``.xhtml``. Inside
    templates this behavior can be changed with the ``autoescape`` tag.
-   Refactored Flask internally. It now consists of more than a single
    file.
-   :func:`flask.send_file` now emits etags and has the ability to do
    conditional responses builtin.
-   (temporarily) dropped support for zipped applications. This was a
    rarely used feature and led to some confusing behavior.
-   Added support for per-package template and static-file directories.
-   Removed support for ``create_jinja_loader`` which is no longer used
    in 0.5 due to the improved module support.
-   Added a helper function to expose files from any directory.


Version 0.4
-----------

Released 2010-06-18, codename Rakia

-   Added the ability to register application wide error handlers from
    modules.
-   :meth:`~flask.Flask.after_request` handlers are now also invoked if
    the request dies with an exception and an error handling page kicks
    in.
-   Test client has not the ability to preserve the request context for
    a little longer. This can also be used to trigger custom requests
    that do not pop the request stack for testing.
-   Because the Python standard library caches loggers, the name of the
    logger is configurable now to better support unittests.
-   Added ``TESTING`` switch that can activate unittesting helpers.
-   The logger switches to ``DEBUG`` mode now if debug is enabled.


Version 0.3.1
-------------

Released 2010-05-28

-   Fixed a error reporting bug with :meth:`flask.Config.from_envvar`
-   Removed some unused code from flask
-   Release does no longer include development leftover files (.git
    folder for themes, built documentation in zip and pdf file and some
    .pyc files)


Version 0.3
-----------

Released 2010-05-28, codename Schnaps

-   Added support for categories for flashed messages.
-   The application now configures a :class:`logging.Handler` and will
    log request handling exceptions to that logger when not in debug
    mode. This makes it possible to receive mails on server errors for
    example.
-   Added support for context binding that does not require the use of
    the with statement for playing in the console.
-   The request context is now available within the with statement
    making it possible to further push the request context or pop it.
-   Added support for configurations.


Version 0.2
-----------

Released 2010-05-12, codename J?germeister

-   Various bugfixes
-   Integrated JSON support
-   Added :func:`~flask.get_template_attribute` helper function.
-   :meth:`~flask.Flask.add_url_rule` can now also register a view
    function.
-   Refactored internal request dispatching.
-   Server listens on 127.0.0.1 by default now to fix issues with
    chrome.
-   Added external URL support.
-   Added support for :func:`~flask.send_file`
-   Module support and internal request handling refactoring to better
    support pluggable applications.
-   Sessions can be set to be permanent now on a per-session basis.
-   Better error reporting on missing secret keys.
-   Added support for Google Appengine.


Version 0.1
-----------

Released 2010-04-16

-   First public preview release.<|MERGE_RESOLUTION|>--- conflicted
+++ resolved
@@ -1,6 +1,5 @@
 .. currentmodule:: flask
 
-<<<<<<< HEAD
 Version 2.0.0
 -------------
 
@@ -45,17 +44,7 @@
     :issue:`3215`
 -   Include ``samesite`` and ``secure`` options when removing the
     session cookie. :pr:`3726`
-=======
->>>>>>> 577eec19
-
-
-Version 1.1.x
--------------
-
-Not yet released.
-
--   Officially support passing a :class:`pathlib.Path` for
-    ``static_folder`` which stopped working in 1.1.2. :pr:`3579`
+-   Support passing a ``pathlib.Path`` to ``static_folder``. :pr:`3579`
 
 
 Version 1.1.2
