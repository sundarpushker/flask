--- conflicted
+++ resolved
@@ -1,13 +1,8 @@
-<<<<<<< HEAD
 Version 2.3.0
-=======
-Version 2.2.4
->>>>>>> cac56a2b
 -------------
 
 Unreleased
 
-<<<<<<< HEAD
 -   Remove previously deprecated code. :pr:`4995`
 
     -   The ``push`` and ``pop`` methods of the deprecated ``_app_ctx_stack`` and
@@ -40,9 +35,14 @@
 -   Ensure subdomains are applied with nested blueprints. :issue:`4834`
 -   ``config.from_file`` can use ``text=False`` to indicate that the parser wants a
     binary file instead. :issue:`4989`
-=======
+
+
+Version 2.2.4
+-------------
+
+Unreleased
+
 -   Update for compatibility with Werkzeug 2.3.
->>>>>>> cac56a2b
 
 
 Version 2.2.3
