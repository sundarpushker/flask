--- conflicted
+++ resolved
@@ -1,5 +1 @@
-<<<<<<< HEAD
-from flaskr.flaskr import app
-=======
-from .flaskr import app
->>>>>>> fa087c89
+from .flaskr import app