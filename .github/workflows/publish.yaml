--- conflicted
+++ resolved
@@ -65,14 +65,8 @@
       # Try uploading to Test PyPI first, in case something fails.
       - uses: pypa/gh-action-pypi-publish@0bf742be3ebe032c25dd15117957dc15d0cfc38d
         with:
-<<<<<<< HEAD
-          repository_url: https://test.pypi.org/legacy/
-          packages_dir: artifact/
-      - uses: pypa/gh-action-pypi-publish@0bf742be3ebe032c25dd15117957dc15d0cfc38d
-=======
           repository-url: https://test.pypi.org/legacy/
           packages-dir: artifact/
-      - uses: pypa/gh-action-pypi-publish@29930c9cf57955dc1b98162d0d8bc3ec80d9e75c
->>>>>>> 4911012c
+      - uses: pypa/gh-action-pypi-publish@0bf742be3ebe032c25dd15117957dc15d0cfc38d
         with:
           packages-dir: artifact/