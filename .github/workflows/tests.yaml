name: Tests
on:
  pull_request:
    paths-ignore: ['docs/**', 'README.md']
  push:
    branches: [main, stable]
    paths-ignore: ['docs/**', 'README.md']
jobs:
  tests:
    name: ${{ matrix.name || matrix.python }}
    runs-on: ${{ matrix.os || 'ubuntu-latest' }}
    strategy:
      fail-fast: false
      matrix:
        include:
          - {python: '3.13'}
          - {name: Windows, python: '3.13', os: windows-latest}
          - {name: Mac, python: '3.13', os: macos-latest}
          - {python: '3.12'}
          - {python: '3.11'}
          - {python: '3.10'}
          - {python: '3.9'}
          - {name: PyPy, python: 'pypy-3.11', tox: pypy3.11}
          - {name: Minimum Versions, python: '3.13', tox: tests-min}
          - {name: Development Versions, python: '3.10', tox: tests-dev}
    steps:
      - uses: actions/checkout@11bd71901bbe5b1630ceea73d27597364c9af683 # v4.2.2
<<<<<<< HEAD
=======
      - uses: astral-sh/setup-uv@6b9c6063abd6010835644d4c2e1bef4cf5cd0fca # v6.0.1
        with:
          enable-cache: true
          prune-cache: false
>>>>>>> 941efd4a
      - uses: actions/setup-python@a26af69be951a213d495a4c3e4e4022e16d87065 # v5.6.0
        with:
          python-version: ${{ matrix.python }}
      - run: uv run --locked tox run -e ${{ matrix.tox || format('py{0}', matrix.python) }}
  typing:
    runs-on: ubuntu-latest
    steps:
      - uses: actions/checkout@11bd71901bbe5b1630ceea73d27597364c9af683 # v4.2.2
<<<<<<< HEAD
=======
      - uses: astral-sh/setup-uv@6b9c6063abd6010835644d4c2e1bef4cf5cd0fca # v6.0.1
        with:
          enable-cache: true
          prune-cache: false
>>>>>>> 941efd4a
      - uses: actions/setup-python@a26af69be951a213d495a4c3e4e4022e16d87065 # v5.6.0
        with:
          python-version-file: pyproject.toml
      - name: cache mypy
        uses: actions/cache@5a3ec84eff668545956fd18022155c47e93e2684 # v4.2.3
        with:
          path: ./.mypy_cache
          key: mypy|${{ hashFiles('pyproject.toml') }}
      - run: uv run --locked tox run -e typing<|MERGE_RESOLUTION|>--- conflicted
+++ resolved
@@ -25,13 +25,10 @@
           - {name: Development Versions, python: '3.10', tox: tests-dev}
     steps:
       - uses: actions/checkout@11bd71901bbe5b1630ceea73d27597364c9af683 # v4.2.2
-<<<<<<< HEAD
-=======
       - uses: astral-sh/setup-uv@6b9c6063abd6010835644d4c2e1bef4cf5cd0fca # v6.0.1
         with:
           enable-cache: true
           prune-cache: false
->>>>>>> 941efd4a
       - uses: actions/setup-python@a26af69be951a213d495a4c3e4e4022e16d87065 # v5.6.0
         with:
           python-version: ${{ matrix.python }}
@@ -40,13 +37,10 @@
     runs-on: ubuntu-latest
     steps:
       - uses: actions/checkout@11bd71901bbe5b1630ceea73d27597364c9af683 # v4.2.2
-<<<<<<< HEAD
-=======
       - uses: astral-sh/setup-uv@6b9c6063abd6010835644d4c2e1bef4cf5cd0fca # v6.0.1
         with:
           enable-cache: true
           prune-cache: false
->>>>>>> 941efd4a
       - uses: actions/setup-python@a26af69be951a213d495a4c3e4e4022e16d87065 # v5.6.0
         with:
           python-version-file: pyproject.toml
