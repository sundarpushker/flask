# -*- coding: utf-8 -*-
"""
    flask.app
    ~~~~~~~~~

    This module implements the central WSGI application object.

    :copyright: © 2010 by the Pallets team.
    :license: BSD, see LICENSE for more details.
"""

import os
import sys
import warnings
from datetime import timedelta
from functools import update_wrapper
from itertools import chain
from threading import Lock

from werkzeug.datastructures import Headers, ImmutableDict
from werkzeug.exceptions import BadRequest, BadRequestKeyError, HTTPException, \
    InternalServerError, MethodNotAllowed, default_exceptions
from werkzeug.routing import BuildError, Map, RequestRedirect, \
    RoutingException, Rule

from . import cli, json
from ._compat import integer_types, reraise, string_types, text_type
from .config import Config, ConfigAttribute
from .ctx import AppContext, RequestContext, _AppCtxGlobals
from .globals import _request_ctx_stack, g, request, session
from .helpers import (
    _PackageBoundObject,
    _endpoint_from_view_func, find_package, get_env, get_debug_flag,
    get_flashed_messages, locked_cached_property, url_for, get_load_dotenv
)
from .logging import create_logger
from .sessions import SecureCookieSessionInterface
from .signals import appcontext_tearing_down, got_request_exception, \
    request_finished, request_started, request_tearing_down
from .templating import DispatchingJinjaLoader, Environment, \
    _default_template_ctx_processor
from .wrappers import Request, Response

# a singleton sentinel value for parameter defaults
_sentinel = object()


def _make_timedelta(value):
    if not isinstance(value, timedelta):
        return timedelta(seconds=value)
    return value


def setupmethod(f):
    """Wraps a method so that it performs a check in debug mode if the
    first request was already handled.
    """
    def wrapper_func(self, *args, **kwargs):
        if self.debug and self._got_first_request:
            raise AssertionError('A setup function was called after the '
                'first request was handled.  This usually indicates a bug '
                'in the application where a module was not imported '
                'and decorators or other functionality was called too late.\n'
                'To fix this make sure to import all your view modules, '
                'database models and everything related at a central place '
                'before the application starts serving requests.')
        return f(self, *args, **kwargs)
    return update_wrapper(wrapper_func, f)


class Flask(_PackageBoundObject):
    """The flask object implements a WSGI application and acts as the central
    object.  It is passed the name of the module or package of the
    application.  Once it is created it will act as a central registry for
    the view functions, the URL rules, template configuration and much more.

    The name of the package is used to resolve resources from inside the
    package or the folder the module is contained in depending on if the
    package parameter resolves to an actual python package (a folder with
    an :file:`__init__.py` file inside) or a standard module (just a ``.py`` file).

    For more information about resource loading, see :func:`open_resource`.

    Usually you create a :class:`Flask` instance in your main module or
    in the :file:`__init__.py` file of your package like this::

        from flask import Flask
        app = Flask(__name__)

    .. admonition:: About the First Parameter

        The idea of the first parameter is to give Flask an idea of what
        belongs to your application.  This name is used to find resources
        on the filesystem, can be used by extensions to improve debugging
        information and a lot more.

        So it's important what you provide there.  If you are using a single
        module, `__name__` is always the correct value.  If you however are
        using a package, it's usually recommended to hardcode the name of
        your package there.

        For example if your application is defined in :file:`yourapplication/app.py`
        you should create it with one of the two versions below::

            app = Flask('yourapplication')
            app = Flask(__name__.split('.')[0])

        Why is that?  The application will work even with `__name__`, thanks
        to how resources are looked up.  However it will make debugging more
        painful.  Certain extensions can make assumptions based on the
        import name of your application.  For example the Flask-SQLAlchemy
        extension will look for the code in your application that triggered
        an SQL query in debug mode.  If the import name is not properly set
        up, that debugging information is lost.  (For example it would only
        pick up SQL queries in `yourapplication.app` and not
        `yourapplication.views.frontend`)

    .. versionadded:: 0.7
       The `static_url_path`, `static_folder`, and `template_folder`
       parameters were added.

    .. versionadded:: 0.8
       The `instance_path` and `instance_relative_config` parameters were
       added.

    .. versionadded:: 0.11
       The `root_path` parameter was added.

    .. versionadded:: 1.0
       The ``host_matching`` and ``static_host`` parameters were added.

    .. versionadded:: 1.0
       The ``subdomain_matching`` parameter was added. Subdomain
       matching needs to be enabled manually now. Setting
       :data:`SERVER_NAME` does not implicitly enable it.

    :param import_name: the name of the application package
    :param static_url_path: can be used to specify a different path for the
                            static files on the web.  Defaults to the name
                            of the `static_folder` folder.
    :param static_folder: the folder with static files that should be served
                          at `static_url_path`.  Defaults to the ``'static'``
                          folder in the root path of the application.
    :param static_host: the host to use when adding the static route.
        Defaults to None. Required when using ``host_matching=True``
        with a ``static_folder`` configured.
    :param host_matching: set ``url_map.host_matching`` attribute.
        Defaults to False.
    :param subdomain_matching: consider the subdomain relative to
        :data:`SERVER_NAME` when matching routes. Defaults to False.
    :param template_folder: the folder that contains the templates that should
                            be used by the application.  Defaults to
                            ``'templates'`` folder in the root path of the
                            application.
    :param instance_path: An alternative instance path for the application.
                          By default the folder ``'instance'`` next to the
                          package or module is assumed to be the instance
                          path.
    :param instance_relative_config: if set to ``True`` relative filenames
                                     for loading the config are assumed to
                                     be relative to the instance path instead
                                     of the application root.
    :param root_path: Flask by default will automatically calculate the path
                      to the root of the application.  In certain situations
                      this cannot be achieved (for instance if the package
                      is a Python 3 namespace package) and needs to be
                      manually defined.
    """

    #: The class that is used for request objects.  See :class:`~flask.Request`
    #: for more information.
    request_class = Request

    #: The class that is used for response objects.  See
    #: :class:`~flask.Response` for more information.
    response_class = Response

    #: The class that is used for the Jinja environment.
    #:
    #: .. versionadded:: 0.11
    jinja_environment = Environment

    #: The class that is used for the :data:`~flask.g` instance.
    #:
    #: Example use cases for a custom class:
    #:
    #: 1. Store arbitrary attributes on flask.g.
    #: 2. Add a property for lazy per-request database connectors.
    #: 3. Return None instead of AttributeError on unexpected attributes.
    #: 4. Raise exception if an unexpected attr is set, a "controlled" flask.g.
    #:
    #: In Flask 0.9 this property was called `request_globals_class` but it
    #: was changed in 0.10 to :attr:`app_ctx_globals_class` because the
    #: flask.g object is now application context scoped.
    #:
    #: .. versionadded:: 0.10
    app_ctx_globals_class = _AppCtxGlobals

    #: The class that is used for the ``config`` attribute of this app.
    #: Defaults to :class:`~flask.Config`.
    #:
    #: Example use cases for a custom class:
    #:
    #: 1. Default values for certain config options.
    #: 2. Access to config values through attributes in addition to keys.
    #:
    #: .. versionadded:: 0.11
    config_class = Config

    #: The testing flag.  Set this to ``True`` to enable the test mode of
    #: Flask extensions (and in the future probably also Flask itself).
    #: For example this might activate test helpers that have an
    #: additional runtime cost which should not be enabled by default.
    #:
    #: If this is enabled and PROPAGATE_EXCEPTIONS is not changed from the
    #: default it's implicitly enabled.
    #:
    #: This attribute can also be configured from the config with the
    #: ``TESTING`` configuration key.  Defaults to ``False``.
    testing = ConfigAttribute('TESTING')

    #: If a secret key is set, cryptographic components can use this to
    #: sign cookies and other things. Set this to a complex random value
    #: when you want to use the secure cookie for instance.
    #:
    #: This attribute can also be configured from the config with the
    #: :data:`SECRET_KEY` configuration key. Defaults to ``None``.
    secret_key = ConfigAttribute('SECRET_KEY')

    #: The secure cookie uses this for the name of the session cookie.
    #:
    #: This attribute can also be configured from the config with the
    #: ``SESSION_COOKIE_NAME`` configuration key.  Defaults to ``'session'``
    session_cookie_name = ConfigAttribute('SESSION_COOKIE_NAME')

    #: A :class:`~datetime.timedelta` which is used to set the expiration
    #: date of a permanent session.  The default is 31 days which makes a
    #: permanent session survive for roughly one month.
    #:
    #: This attribute can also be configured from the config with the
    #: ``PERMANENT_SESSION_LIFETIME`` configuration key.  Defaults to
    #: ``timedelta(days=31)``
    permanent_session_lifetime = ConfigAttribute('PERMANENT_SESSION_LIFETIME',
        get_converter=_make_timedelta)

    #: A :class:`~datetime.timedelta` which is used as default cache_timeout
    #: for the :func:`send_file` functions. The default is 12 hours.
    #:
    #: This attribute can also be configured from the config with the
    #: ``SEND_FILE_MAX_AGE_DEFAULT`` configuration key. This configuration
    #: variable can also be set with an integer value used as seconds.
    #: Defaults to ``timedelta(hours=12)``
    send_file_max_age_default = ConfigAttribute('SEND_FILE_MAX_AGE_DEFAULT',
        get_converter=_make_timedelta)

    #: Enable this if you want to use the X-Sendfile feature.  Keep in
    #: mind that the server has to support this.  This only affects files
    #: sent with the :func:`send_file` method.
    #:
    #: .. versionadded:: 0.2
    #:
    #: This attribute can also be configured from the config with the
    #: ``USE_X_SENDFILE`` configuration key.  Defaults to ``False``.
    use_x_sendfile = ConfigAttribute('USE_X_SENDFILE')

    #: The JSON encoder class to use.  Defaults to :class:`~flask.json.JSONEncoder`.
    #:
    #: .. versionadded:: 0.10
    json_encoder = json.JSONEncoder

    #: The JSON decoder class to use.  Defaults to :class:`~flask.json.JSONDecoder`.
    #:
    #: .. versionadded:: 0.10
    json_decoder = json.JSONDecoder

    #: Options that are passed directly to the Jinja2 environment.
    jinja_options = ImmutableDict(
        extensions=['jinja2.ext.autoescape', 'jinja2.ext.with_']
    )

    #: Default configuration parameters.
    default_config = ImmutableDict({
        'ENV':                                  None,
        'DEBUG':                                None,
        'TESTING':                              False,
        'PROPAGATE_EXCEPTIONS':                 None,
        'PRESERVE_CONTEXT_ON_EXCEPTION':        None,
        'SECRET_KEY':                           None,
        'PERMANENT_SESSION_LIFETIME':           timedelta(days=31),
        'USE_X_SENDFILE':                       False,
        'SERVER_NAME':                          None,
        'APPLICATION_ROOT':                     '/',
        'SESSION_COOKIE_NAME':                  'session',
        'SESSION_COOKIE_DOMAIN':                None,
        'SESSION_COOKIE_PATH':                  None,
        'SESSION_COOKIE_HTTPONLY':              True,
        'SESSION_COOKIE_SECURE':                False,
        'SESSION_COOKIE_SAMESITE':              None,
        'SESSION_REFRESH_EACH_REQUEST':         True,
        'MAX_CONTENT_LENGTH':                   None,
        'SEND_FILE_MAX_AGE_DEFAULT':            timedelta(hours=12),
        'TRAP_BAD_REQUEST_ERRORS':              None,
        'TRAP_HTTP_EXCEPTIONS':                 False,
        'EXPLAIN_TEMPLATE_LOADING':             False,
        'PREFERRED_URL_SCHEME':                 'http',
        'JSON_AS_ASCII':                        True,
        'JSON_SORT_KEYS':                       True,
        'JSONIFY_PRETTYPRINT_REGULAR':          False,
        'JSONIFY_MIMETYPE':                     'application/json',
        'TEMPLATES_AUTO_RELOAD':                None,
        'MAX_COOKIE_SIZE': 4093,
    })

    #: The rule object to use for URL rules created.  This is used by
    #: :meth:`add_url_rule`.  Defaults to :class:`werkzeug.routing.Rule`.
    #:
    #: .. versionadded:: 0.7
    url_rule_class = Rule

    #: the test client that is used with when `test_client` is used.
    #:
    #: .. versionadded:: 0.7
    test_client_class = None

    #: The :class:`~click.testing.CliRunner` subclass, by default
    #: :class:`~flask.testing.FlaskCliRunner` that is used by
    #: :meth:`test_cli_runner`. Its ``__init__`` method should take a
    #: Flask app object as the first argument.
    #:
    #: .. versionadded:: 1.0
    test_cli_runner_class = None

    #: the session interface to use.  By default an instance of
    #: :class:`~flask.sessions.SecureCookieSessionInterface` is used here.
    #:
    #: .. versionadded:: 0.8
    session_interface = SecureCookieSessionInterface()

    # TODO remove the next three attrs when Sphinx :inherited-members: works
    # https://github.com/sphinx-doc/sphinx/issues/741

    #: The name of the package or module that this app belongs to. Do not
    #: change this once it is set by the constructor.
    import_name = None

    #: Location of the template files to be added to the template lookup.
    #: ``None`` if templates should not be added.
    template_folder = None

    #: Absolute path to the package on the filesystem. Used to look up
    #: resources contained in the package.
    root_path = None

    def __init__(
        self,
        import_name,
        static_url_path=None,
        static_folder='static',
        static_host=None,
        host_matching=False,
        subdomain_matching=False,
        template_folder='templates',
        instance_path=None,
        instance_relative_config=False,
        root_path=None
    ):
        _PackageBoundObject.__init__(
            self,
            import_name,
            template_folder=template_folder,
            root_path=root_path
        )

        if static_url_path is not None:
            self.static_url_path = static_url_path

        if static_folder is not None:
            self.static_folder = static_folder

        if instance_path is None:
            instance_path = self.auto_find_instance_path()
        elif not os.path.isabs(instance_path):
            raise ValueError(
                'If an instance path is provided it must be absolute.'
                ' A relative path was given instead.'
            )

        #: Holds the path to the instance folder.
        #:
        #: .. versionadded:: 0.8
        self.instance_path = instance_path

        #: The configuration dictionary as :class:`Config`.  This behaves
        #: exactly like a regular dictionary but supports additional methods
        #: to load a config from files.
        self.config = self.make_config(instance_relative_config)

        #: A dictionary of all view functions registered.  The keys will
        #: be function names which are also used to generate URLs and
        #: the values are the function objects themselves.
        #: To register a view function, use the :meth:`route` decorator.
        self.view_functions = {}

        #: A dictionary of all registered error handlers.  The key is ``None``
        #: for error handlers active on the application, otherwise the key is
        #: the name of the blueprint.  Each key points to another dictionary
        #: where the key is the status code of the http exception.  The
        #: special key ``None`` points to a list of tuples where the first item
        #: is the class for the instance check and the second the error handler
        #: function.
        #:
        #: To register an error handler, use the :meth:`errorhandler`
        #: decorator.
        self.error_handler_spec = {}

        #: A list of functions that are called when :meth:`url_for` raises a
        #: :exc:`~werkzeug.routing.BuildError`.  Each function registered here
        #: is called with `error`, `endpoint` and `values`.  If a function
        #: returns ``None`` or raises a :exc:`BuildError` the next function is
        #: tried.
        #:
        #: .. versionadded:: 0.9
        self.url_build_error_handlers = []

        #: A dictionary with lists of functions that will be called at the
        #: beginning of each request. The key of the dictionary is the name of
        #: the blueprint this function is active for, or ``None`` for all
        #: requests. To register a function, use the :meth:`before_request`
        #: decorator.
        self.before_request_funcs = {}

        #: A list of functions that will be called at the beginning of the
        #: first request to this instance. To register a function, use the
        #: :meth:`before_first_request` decorator.
        #:
        #: .. versionadded:: 0.8
        self.before_first_request_funcs = []

        #: A dictionary with lists of functions that should be called after
        #: each request.  The key of the dictionary is the name of the blueprint
        #: this function is active for, ``None`` for all requests.  This can for
        #: example be used to close database connections. To register a function
        #: here, use the :meth:`after_request` decorator.
        self.after_request_funcs = {}

        #: A dictionary with lists of functions that are called after
        #: each request, even if an exception has occurred. The key of the
        #: dictionary is the name of the blueprint this function is active for,
        #: ``None`` for all requests. These functions are not allowed to modify
        #: the request, and their return values are ignored. If an exception
        #: occurred while processing the request, it gets passed to each
        #: teardown_request function. To register a function here, use the
        #: :meth:`teardown_request` decorator.
        #:
        #: .. versionadded:: 0.7
        self.teardown_request_funcs = {}

        #: A list of functions that are called when the application context
        #: is destroyed.  Since the application context is also torn down
        #: if the request ends this is the place to store code that disconnects
        #: from databases.
        #:
        #: .. versionadded:: 0.9
        self.teardown_appcontext_funcs = []

        #: A dictionary with lists of functions that are called before the
        #: :attr:`before_request_funcs` functions. The key of the dictionary is
        #: the name of the blueprint this function is active for, or ``None``
        #: for all requests. To register a function, use
        #: :meth:`url_value_preprocessor`.
        #:
        #: .. versionadded:: 0.7
        self.url_value_preprocessors = {}

        #: A dictionary with lists of functions that can be used as URL value
        #: preprocessors.  The key ``None`` here is used for application wide
        #: callbacks, otherwise the key is the name of the blueprint.
        #: Each of these functions has the chance to modify the dictionary
        #: of URL values before they are used as the keyword arguments of the
        #: view function.  For each function registered this one should also
        #: provide a :meth:`url_defaults` function that adds the parameters
        #: automatically again that were removed that way.
        #:
        #: .. versionadded:: 0.7
        self.url_default_functions = {}

        #: A dictionary with list of functions that are called without argument
        #: to populate the template context.  The key of the dictionary is the
        #: name of the blueprint this function is active for, ``None`` for all
        #: requests.  Each returns a dictionary that the template context is
        #: updated with.  To register a function here, use the
        #: :meth:`context_processor` decorator.
        self.template_context_processors = {
            None: [_default_template_ctx_processor]
        }

        #: A list of shell context processor functions that should be run
        #: when a shell context is created.
        #:
        #: .. versionadded:: 0.11
        self.shell_context_processors = []

        #: all the attached blueprints in a dictionary by name.  Blueprints
        #: can be attached multiple times so this dictionary does not tell
        #: you how often they got attached.
        #:
        #: .. versionadded:: 0.7
        self.blueprints = {}
        self._blueprint_order = []

        #: a place where extensions can store application specific state.  For
        #: example this is where an extension could store database engines and
        #: similar things.  For backwards compatibility extensions should register
        #: themselves like this::
        #:
        #:      if not hasattr(app, 'extensions'):
        #:          app.extensions = {}
        #:      app.extensions['extensionname'] = SomeObject()
        #:
        #: The key must match the name of the extension module. For example in
        #: case of a "Flask-Foo" extension in `flask_foo`, the key would be
        #: ``'foo'``.
        #:
        #: .. versionadded:: 0.7
        self.extensions = {}

        #: The :class:`~werkzeug.routing.Map` for this instance.  You can use
        #: this to change the routing converters after the class was created
        #: but before any routes are connected.  Example::
        #:
        #:    from werkzeug.routing import BaseConverter
        #:
        #:    class ListConverter(BaseConverter):
        #:        def to_python(self, value):
        #:            return value.split(',')
        #:        def to_url(self, values):
        #:            return ','.join(super(ListConverter, self).to_url(value)
        #:                            for value in values)
        #:
        #:    app = Flask(__name__)
        #:    app.url_map.converters['list'] = ListConverter
        self.url_map = Map()

        self.url_map.host_matching = host_matching
        self.subdomain_matching = subdomain_matching

        # tracks internally if the application already handled at least one
        # request.
        self._got_first_request = False
        self._before_request_lock = Lock()

        # Add a static route using the provided static_url_path, static_host,
        # and static_folder if there is a configured static_folder.
        # Note we do this without checking if static_folder exists.
        # For one, it might be created while the server is running (e.g. during
        # development). Also, Google App Engine stores static files somewhere
        if self.has_static_folder:
            assert bool(static_host) == host_matching, 'Invalid static_host/host_matching combination'
            self.add_url_rule(
                self.static_url_path + '/<path:filename>',
                endpoint='static',
                host=static_host,
                view_func=self.send_static_file
            )

        #: The click command line context for this application.  Commands
        #: registered here show up in the :command:`flask` command once the
        #: application has been discovered.  The default commands are
        #: provided by Flask itself and can be overridden.
        #:
        #: This is an instance of a :class:`click.Group` object.
        self.cli = cli.AppGroup(self.name)

    @locked_cached_property
    def name(self):
        """The name of the application.  This is usually the import name
        with the difference that it's guessed from the run file if the
        import name is main.  This name is used as a display name when
        Flask needs the name of the application.  It can be set and overridden
        to change the value.

        .. versionadded:: 0.8
        """
        if self.import_name == '__main__':
            fn = getattr(sys.modules['__main__'], '__file__', None)
            if fn is None:
                return '__main__'
            return os.path.splitext(os.path.basename(fn))[0]
        return self.import_name

    @property
    def propagate_exceptions(self):
        """Returns the value of the ``PROPAGATE_EXCEPTIONS`` configuration
        value in case it's set, otherwise a sensible default is returned.

        .. versionadded:: 0.7
        """
        rv = self.config['PROPAGATE_EXCEPTIONS']
        if rv is not None:
            return rv
        return self.testing or self.debug

    @property
    def preserve_context_on_exception(self):
        """Returns the value of the ``PRESERVE_CONTEXT_ON_EXCEPTION``
        configuration value in case it's set, otherwise a sensible default
        is returned.

        .. versionadded:: 0.7
        """
        rv = self.config['PRESERVE_CONTEXT_ON_EXCEPTION']
        if rv is not None:
            return rv
        return self.debug

    @locked_cached_property
    def logger(self):
        """The ``'flask.app'`` logger, a standard Python
        :class:`~logging.Logger`.

        In debug mode, the logger's :attr:`~logging.Logger.level` will be set
        to :data:`~logging.DEBUG`.

        If there are no handlers configured, a default handler will be added.
        See :ref:`logging` for more information.

        .. versionchanged:: 1.0
            Behavior was simplified. The logger is always named
            ``flask.app``. The level is only set during configuration, it
            doesn't check ``app.debug`` each time. Only one format is used,
            not different ones depending on ``app.debug``. No handlers are
            removed, and a handler is only added if no handlers are already
            configured.

        .. versionadded:: 0.3
        """
        return create_logger(self)

    @locked_cached_property
    def jinja_env(self):
        """The Jinja2 environment used to load templates."""
        return self.create_jinja_environment()

    @property
    def got_first_request(self):
        """This attribute is set to ``True`` if the application started
        handling the first request.

        .. versionadded:: 0.8
        """
        return self._got_first_request

    def make_config(self, instance_relative=False):
        """Used to create the config attribute by the Flask constructor.
        The `instance_relative` parameter is passed in from the constructor
        of Flask (there named `instance_relative_config`) and indicates if
        the config should be relative to the instance path or the root path
        of the application.

        .. versionadded:: 0.8
        """
        root_path = self.root_path
        if instance_relative:
            root_path = self.instance_path
        defaults = dict(self.default_config)
        defaults['ENV'] = get_env()
        defaults['DEBUG'] = get_debug_flag()
        return self.config_class(root_path, defaults)

    def auto_find_instance_path(self):
        """Tries to locate the instance path if it was not provided to the
        constructor of the application class.  It will basically calculate
        the path to a folder named ``instance`` next to your main file or
        the package.

        .. versionadded:: 0.8
        """
        prefix, package_path = find_package(self.import_name)
        if prefix is None:
            return os.path.join(package_path, 'instance')
        return os.path.join(prefix, 'var', self.name + '-instance')

    def open_instance_resource(self, resource, mode='rb'):
        """Opens a resource from the application's instance folder
        (:attr:`instance_path`).  Otherwise works like
        :meth:`open_resource`.  Instance resources can also be opened for
        writing.

        :param resource: the name of the resource.  To access resources within
                         subfolders use forward slashes as separator.
        :param mode: resource file opening mode, default is 'rb'.
        """
        return open(os.path.join(self.instance_path, resource), mode)

    def _get_templates_auto_reload(self):
        """Reload templates when they are changed. Used by
        :meth:`create_jinja_environment`.

        This attribute can be configured with :data:`TEMPLATES_AUTO_RELOAD`. If
        not set, it will be enabled in debug mode.

        .. versionadded:: 1.0
            This property was added but the underlying config and behavior
            already existed.
        """
        rv = self.config['TEMPLATES_AUTO_RELOAD']
        return rv if rv is not None else self.debug

    def _set_templates_auto_reload(self, value):
        self.config['TEMPLATES_AUTO_RELOAD'] = value

    templates_auto_reload = property(
        _get_templates_auto_reload, _set_templates_auto_reload
    )
    del _get_templates_auto_reload, _set_templates_auto_reload

    def create_jinja_environment(self):
        """Creates the Jinja2 environment based on :attr:`jinja_options`
        and :meth:`select_jinja_autoescape`.  Since 0.7 this also adds
        the Jinja2 globals and filters after initialization.  Override
        this function to customize the behavior.

        .. versionadded:: 0.5
        .. versionchanged:: 0.11
           ``Environment.auto_reload`` set in accordance with
           ``TEMPLATES_AUTO_RELOAD`` configuration option.
        """
        options = dict(self.jinja_options)

        if 'autoescape' not in options:
            options['autoescape'] = self.select_jinja_autoescape

        if 'auto_reload' not in options:
            options['auto_reload'] = self.templates_auto_reload

        rv = self.jinja_environment(self, **options)
        rv.globals.update(
            url_for=url_for,
            get_flashed_messages=get_flashed_messages,
            config=self.config,
            # request, session and g are normally added with the
            # context processor for efficiency reasons but for imported
            # templates we also want the proxies in there.
            request=request,
            session=session,
            g=g
        )
        rv.filters['tojson'] = json.tojson_filter
        return rv

    def create_global_jinja_loader(self):
        """Creates the loader for the Jinja2 environment.  Can be used to
        override just the loader and keeping the rest unchanged.  It's
        discouraged to override this function.  Instead one should override
        the :meth:`jinja_loader` function instead.

        The global loader dispatches between the loaders of the application
        and the individual blueprints.

        .. versionadded:: 0.7
        """
        return DispatchingJinjaLoader(self)

    def select_jinja_autoescape(self, filename):
        """Returns ``True`` if autoescaping should be active for the given
        template name. If no template name is given, returns `True`.

        .. versionadded:: 0.5
        """
        if filename is None:
            return True
        return filename.endswith(('.html', '.htm', '.xml', '.xhtml'))

    def update_template_context(self, context):
        """Update the template context with some commonly used variables.
        This injects request, session, config and g into the template
        context as well as everything template context processors want
        to inject.  Note that the as of Flask 0.6, the original values
        in the context will not be overridden if a context processor
        decides to return a value with the same key.

        :param context: the context as a dictionary that is updated in place
                        to add extra variables.
        """
        funcs = self.template_context_processors[None]
        reqctx = _request_ctx_stack.top
        if reqctx is not None:
            bp = reqctx.request.blueprint
            if bp is not None and bp in self.template_context_processors:
                funcs = chain(funcs, self.template_context_processors[bp])
        orig_ctx = context.copy()
        for func in funcs:
            context.update(func())
        # make sure the original values win.  This makes it possible to
        # easier add new variables in context processors without breaking
        # existing views.
        context.update(orig_ctx)

    def make_shell_context(self):
        """Returns the shell context for an interactive shell for this
        application.  This runs all the registered shell context
        processors.

        .. versionadded:: 0.11
        """
        rv = {'app': self, 'g': g}
        for processor in self.shell_context_processors:
            rv.update(processor())
        return rv

    #: What environment the app is running in. Flask and extensions may
    #: enable behaviors based on the environment, such as enabling debug
    #: mode. This maps to the :data:`ENV` config key. This is set by the
    #: :envvar:`FLASK_ENV` environment variable and may not behave as
    #: expected if set in code.
    #:
    #: **Do not enable development when deploying in production.**
    #:
    #: Default: ``'production'``
    env = ConfigAttribute('ENV')

    def _get_debug(self):
        return self.config['DEBUG']

    def _set_debug(self, value):
        self.config['DEBUG'] = value
        self.jinja_env.auto_reload = self.templates_auto_reload

    #: Whether debug mode is enabled. When using ``flask run`` to start
    #: the development server, an interactive debugger will be shown for
    #: unhandled exceptions, and the server will be reloaded when code
    #: changes. This maps to the :data:`DEBUG` config key. This is
    #: enabled when :attr:`env` is ``'development'`` and is overridden
    #: by the ``FLASK_DEBUG`` environment variable. It may not behave as
    #: expected if set in code.
    #:
    #: **Do not enable debug mode when deploying in production.**
    #:
    #: Default: ``True`` if :attr:`env` is ``'development'``, or
    #: ``False`` otherwise.
    debug = property(_get_debug, _set_debug)
    del _get_debug, _set_debug

    def run(self, host=None, port=None, debug=None,
            load_dotenv=True, **options):
        """Runs the application on a local development server.

        Do not use ``run()`` in a production setting. It is not intended to
        meet security and performance requirements for a production server.
        Instead, see :ref:`deployment` for WSGI server recommendations.

        If the :attr:`debug` flag is set the server will automatically reload
        for code changes and show a debugger in case an exception happened.

        If you want to run the application in debug mode, but disable the
        code execution on the interactive debugger, you can pass
        ``use_evalex=False`` as parameter.  This will keep the debugger's
        traceback screen active, but disable code execution.

        It is not recommended to use this function for development with
        automatic reloading as this is badly supported.  Instead you should
        be using the :command:`flask` command line script's ``run`` support.

        .. admonition:: Keep in Mind

           Flask will suppress any server error with a generic error page
           unless it is in debug mode.  As such to enable just the
           interactive debugger without the code reloading, you have to
           invoke :meth:`run` with ``debug=True`` and ``use_reloader=False``.
           Setting ``use_debugger`` to ``True`` without being in debug mode
           won't catch any exceptions because there won't be any to
           catch.

        :param host: the hostname to listen on. Set this to ``'0.0.0.0'`` to
            have the server available externally as well. Defaults to
            ``'127.0.0.1'`` or the host in the ``SERVER_NAME`` config variable
            if present.
        :param port: the port of the webserver. Defaults to ``5000`` or the
            port defined in the ``SERVER_NAME`` config variable if present.
        :param debug: if given, enable or disable debug mode. See
            :attr:`debug`.
        :param load_dotenv: Load the nearest :file:`.env` and :file:`.flaskenv`
            files to set environment variables. Will also change the working
            directory to the directory containing the first file found.
        :param options: the options to be forwarded to the underlying Werkzeug
            server. See :func:`werkzeug.serving.run_simple` for more
            information.

        .. versionchanged:: 1.0
            If installed, python-dotenv will be used to load environment
            variables from :file:`.env` and :file:`.flaskenv` files.

            If set, the :envvar:`FLASK_ENV` and :envvar:`FLASK_DEBUG`
            environment variables will override :attr:`env` and
            :attr:`debug`.

            Threaded mode is enabled by default.

        .. versionchanged:: 0.10
            The default port is now picked from the ``SERVER_NAME``
            variable.
        """
        # Change this into a no-op if the server is invoked from the
        # command line. Have a look at cli.py for more information.
        if os.environ.get('FLASK_RUN_FROM_CLI') == 'true':
            from .debughelpers import explain_ignored_app_run
            explain_ignored_app_run()
            return

        if get_load_dotenv(load_dotenv):
            cli.load_dotenv()

            # if set, let env vars override previous values
            if 'FLASK_ENV' in os.environ:
                self.env = get_env()
                self.debug = get_debug_flag()
            elif 'FLASK_DEBUG' in os.environ:
                self.debug = get_debug_flag()

        # debug passed to method overrides all other sources
        if debug is not None:
            self.debug = bool(debug)

        _host = '127.0.0.1'
        _port = 5000
        server_name = self.config.get('SERVER_NAME')
        sn_host, sn_port = None, None

        if server_name:
            sn_host, _, sn_port = server_name.partition(':')

        host = host or sn_host or _host
        port = int(port or sn_port or _port)

        options.setdefault('use_reloader', self.debug)
        options.setdefault('use_debugger', self.debug)
        options.setdefault('threaded', True)

        cli.show_server_banner(self.env, self.debug, self.name, False)

        from werkzeug.serving import run_simple

        try:
            run_simple(host, port, self, **options)
        finally:
            # reset the first request information if the development server
            # reset normally.  This makes it possible to restart the server
            # without reloader and that stuff from an interactive shell.
            self._got_first_request = False

    def test_client(self, use_cookies=True, **kwargs):
        """Creates a test client for this application.  For information
        about unit testing head over to :ref:`testing`.

        Note that if you are testing for assertions or exceptions in your
        application code, you must set ``app.testing = True`` in order for the
        exceptions to propagate to the test client.  Otherwise, the exception
        will be handled by the application (not visible to the test client) and
        the only indication of an AssertionError or other exception will be a
        500 status code response to the test client.  See the :attr:`testing`
        attribute.  For example::

            app.testing = True
            client = app.test_client()

        The test client can be used in a ``with`` block to defer the closing down
        of the context until the end of the ``with`` block.  This is useful if
        you want to access the context locals for testing::

            with app.test_client() as c:
                rv = c.get('/?vodka=42')
                assert request.args['vodka'] == '42'

        Additionally, you may pass optional keyword arguments that will then
        be passed to the application's :attr:`test_client_class` constructor.
        For example::

            from flask.testing import FlaskClient

            class CustomClient(FlaskClient):
                def __init__(self, *args, **kwargs):
                    self._authentication = kwargs.pop("authentication")
                    super(CustomClient,self).__init__( *args, **kwargs)

            app.test_client_class = CustomClient
            client = app.test_client(authentication='Basic ....')

        See :class:`~flask.testing.FlaskClient` for more information.

        .. versionchanged:: 0.4
           added support for ``with`` block usage for the client.

        .. versionadded:: 0.7
           The `use_cookies` parameter was added as well as the ability
           to override the client to be used by setting the
           :attr:`test_client_class` attribute.

        .. versionchanged:: 0.11
           Added `**kwargs` to support passing additional keyword arguments to
           the constructor of :attr:`test_client_class`.
        """
        cls = self.test_client_class
        if cls is None:
            from flask.testing import FlaskClient as cls
        return cls(self, self.response_class, use_cookies=use_cookies, **kwargs)

    def test_cli_runner(self, **kwargs):
        """Create a CLI runner for testing CLI commands.
        See :ref:`testing-cli`.

        Returns an instance of :attr:`test_cli_runner_class`, by default
        :class:`~flask.testing.FlaskCliRunner`. The Flask app object is
        passed as the first argument.

        .. versionadded:: 1.0
        """
        cls = self.test_cli_runner_class

        if cls is None:
            from flask.testing import FlaskCliRunner as cls

        return cls(self, **kwargs)

    def open_session(self, request):
        """Creates or opens a new session.  Default implementation stores all
        session data in a signed cookie.  This requires that the
        :attr:`secret_key` is set.  Instead of overriding this method
        we recommend replacing the :class:`session_interface`.

        .. deprecated: 1.0
            Will be removed in 1.1. Use ``session_interface.open_session``
            instead.

        :param request: an instance of :attr:`request_class`.
        """

        warnings.warn(DeprecationWarning(
            '"open_session" is deprecated and will be removed in 1.1. Use'
            ' "session_interface.open_session" instead.'
        ))
        return self.session_interface.open_session(self, request)

    def save_session(self, session, response):
        """Saves the session if it needs updates.  For the default
        implementation, check :meth:`open_session`.  Instead of overriding this
        method we recommend replacing the :class:`session_interface`.

        .. deprecated: 1.0
            Will be removed in 1.1. Use ``session_interface.save_session``
            instead.

        :param session: the session to be saved (a
                        :class:`~werkzeug.contrib.securecookie.SecureCookie`
                        object)
        :param response: an instance of :attr:`response_class`
        """

        warnings.warn(DeprecationWarning(
            '"save_session" is deprecated and will be removed in 1.1. Use'
            ' "session_interface.save_session" instead.'
        ))
        return self.session_interface.save_session(self, session, response)

    def make_null_session(self):
        """Creates a new instance of a missing session.  Instead of overriding
        this method we recommend replacing the :class:`session_interface`.

        .. deprecated: 1.0
            Will be removed in 1.1. Use ``session_interface.make_null_session``
            instead.

        .. versionadded:: 0.7
        """

        warnings.warn(DeprecationWarning(
            '"make_null_session" is deprecated and will be removed in 1.1. Use'
            ' "session_interface.make_null_session" instead.'
        ))
        return self.session_interface.make_null_session(self)

    @setupmethod
    def register_blueprint(self, blueprint, **options):
        """Register a :class:`~flask.Blueprint` on the application. Keyword
        arguments passed to this method will override the defaults set on the
        blueprint.

        Calls the blueprint's :meth:`~flask.Blueprint.register` method after
        recording the blueprint in the application's :attr:`blueprints`.

        :param blueprint: The blueprint to register.
        :param url_prefix: Blueprint routes will be prefixed with this.
        :param subdomain: Blueprint routes will match on this subdomain.
        :param url_defaults: Blueprint routes will use these default values for
            view arguments.
        :param options: Additional keyword arguments are passed to
            :class:`~flask.blueprints.BlueprintSetupState`. They can be
            accessed in :meth:`~flask.Blueprint.record` callbacks.

        .. versionadded:: 0.7
        """
        first_registration = False

        if blueprint.name in self.blueprints:
            assert self.blueprints[blueprint.name] is blueprint, (
                'A name collision occurred between blueprints %r and %r. Both'
                ' share the same name "%s". Blueprints that are created on the'
                ' fly need unique names.' % (
                    blueprint, self.blueprints[blueprint.name], blueprint.name
                )
            )
        else:
            self.blueprints[blueprint.name] = blueprint
            self._blueprint_order.append(blueprint)
            first_registration = True

        blueprint.register(self, options, first_registration)

    def iter_blueprints(self):
        """Iterates over all blueprints by the order they were registered.

        .. versionadded:: 0.11
        """
        return iter(self._blueprint_order)

    @setupmethod
    def add_url_rule(self, rule, endpoint=None, view_func=None,
                     provide_automatic_options=None, **options):
        """Connects a URL rule.  Works exactly like the :meth:`route`
        decorator.  If a view_func is provided it will be registered with the
        endpoint.

        Basically this example::

            @app.route('/')
            def index():
                pass

        Is equivalent to the following::

            def index():
                pass
            app.add_url_rule('/', 'index', index)

        If the view_func is not provided you will need to connect the endpoint
        to a view function like so::

            app.view_functions['index'] = index

        Internally :meth:`route` invokes :meth:`add_url_rule` so if you want
        to customize the behavior via subclassing you only need to change
        this method.

        For more information refer to :ref:`url-route-registrations`.

        .. versionchanged:: 0.2
           `view_func` parameter added.

        .. versionchanged:: 0.6
           ``OPTIONS`` is added automatically as method.

        :param rule: the URL rule as string
        :param endpoint: the endpoint for the registered URL rule.  Flask
                         itself assumes the name of the view function as
                         endpoint
        :param view_func: the function to call when serving a request to the
                          provided endpoint
        :param provide_automatic_options: controls whether the ``OPTIONS``
            method should be added automatically. This can also be controlled
            by setting the ``view_func.provide_automatic_options = False``
            before adding the rule.
        :param options: the options to be forwarded to the underlying
                        :class:`~werkzeug.routing.Rule` object.  A change
                        to Werkzeug is handling of method options.  methods
                        is a list of methods this rule should be limited
                        to (``GET``, ``POST`` etc.).  By default a rule
                        just listens for ``GET`` (and implicitly ``HEAD``).
                        Starting with Flask 0.6, ``OPTIONS`` is implicitly
                        added and handled by the standard request handling.
        """
        if endpoint is None:
            endpoint = _endpoint_from_view_func(view_func)
        options['endpoint'] = endpoint
        methods = options.pop('methods', None)

        # if the methods are not given and the view_func object knows its
        # methods we can use that instead.  If neither exists, we go with
        # a tuple of only ``GET`` as default.
        if methods is None:
            methods = getattr(view_func, 'methods', None) or ('GET',)
        if isinstance(methods, string_types):
            raise TypeError('Allowed methods have to be iterables of strings, '
                            'for example: @app.route(..., methods=["POST"])')
        methods = set(item.upper() for item in methods)

        # Methods that should always be added
        required_methods = set(getattr(view_func, 'required_methods', ()))

        # starting with Flask 0.8 the view_func object can disable and
        # force-enable the automatic options handling.
        if provide_automatic_options is None:
            provide_automatic_options = getattr(view_func,
                'provide_automatic_options', None)

        if provide_automatic_options is None:
            if 'OPTIONS' not in methods:
                provide_automatic_options = True
                required_methods.add('OPTIONS')
            else:
                provide_automatic_options = False

        # Add the required methods now.
        methods |= required_methods

        rule = self.url_rule_class(rule, methods=methods, **options)
        rule.provide_automatic_options = provide_automatic_options

        self.url_map.add(rule)
        if view_func is not None:
            old_func = self.view_functions.get(endpoint)
            if old_func is not None and old_func != view_func:
                raise AssertionError('View function mapping is overwriting an '
                                     'existing endpoint function: %s' % endpoint)
            self.view_functions[endpoint] = view_func

    def route(self, rule, **options):
        """A decorator that is used to register a view function for a
        given URL rule.  This does the same thing as :meth:`add_url_rule`
        but is intended for decorator usage::

            @app.route('/')
            def index():
                return 'Hello World'

        For more information refer to :ref:`url-route-registrations`.

        :param rule: the URL rule as string
        :param endpoint: the endpoint for the registered URL rule.  Flask
                         itself assumes the name of the view function as
                         endpoint
        :param options: the options to be forwarded to the underlying
                        :class:`~werkzeug.routing.Rule` object.  A change
                        to Werkzeug is handling of method options.  methods
                        is a list of methods this rule should be limited
                        to (``GET``, ``POST`` etc.).  By default a rule
                        just listens for ``GET`` (and implicitly ``HEAD``).
                        Starting with Flask 0.6, ``OPTIONS`` is implicitly
                        added and handled by the standard request handling.
        """
        def decorator(f):
            endpoint = options.pop('endpoint', None)
            self.add_url_rule(rule, endpoint, f, **options)
            return f
        return decorator

    @setupmethod
    def endpoint(self, endpoint):
        """A decorator to register a function as an endpoint.
        Example::

            @app.endpoint('example.endpoint')
            def example():
                return "example"

        :param endpoint: the name of the endpoint
        """
        def decorator(f):
            self.view_functions[endpoint] = f
            return f
        return decorator

    @staticmethod
    def _get_exc_class_and_code(exc_class_or_code):
        """Ensure that we register only codes or exceptions as handler keys"""
        if isinstance(exc_class_or_code, integer_types):
            if exc_class_or_code not in default_exceptions:
                raise KeyError('unrecognized status code')

            return None, exc_class_or_code

        if issubclass(exc_class_or_code, HTTPException):
            return exc_class_or_code, exc_class_or_code.code

        assert issubclass(exc_class_or_code, Exception)
        return exc_class_or_code, None

    @setupmethod
    def errorhandler(self, code_or_exception):
        """Register a function to handle errors by code or exception class.

        A decorator that is used to register a function given an
        error code.  Example::

            @app.errorhandler(404)
            def page_not_found(error):
                return 'This page does not exist', 404

        You can also register handlers for arbitrary exceptions::

            @app.errorhandler(DatabaseError)
            def special_exception_handler(error):
                return 'Database connection failed', 500

        .. versionadded:: 0.7
            Use :meth:`register_error_handler` instead of modifying
            :attr:`error_handler_spec` directly, for application wide error
            handlers.

        .. versionadded:: 0.7
           One can now additionally also register custom exception types
           that do not necessarily have to be a subclass of the
           :class:`~werkzeug.exceptions.HTTPException` class.

        :param code_or_exception: the code as integer for the handler, or
                                  an arbitrary exception
        """
        def decorator(f):
            self._register_error_handler(None, code_or_exception, f)
            return f
        return decorator

    @setupmethod
    def register_error_handler(self, code_or_exception, f):
        """Alternative error attach function to the :meth:`errorhandler`
        decorator that is more straightforward to use for non decorator
        usage.

        .. versionadded:: 0.7
        """
        self._register_error_handler(None, code_or_exception, f)

    @setupmethod
    def _register_error_handler(self, key, code_or_exception, f):
        """
        :type key: None|str
        :type code_or_exception: int|T<=Exception
        :type f: callable
        """
        if isinstance(code_or_exception, HTTPException):  # old broken behavior
            raise ValueError(
                'Tried to register a handler for an exception instance {0!r}.'
                ' Handlers can only be registered for exception classes or'
                ' HTTP error codes.'.format(code_or_exception)
            )

        try:
            exc_class, code = self._get_exc_class_and_code(code_or_exception)
        except KeyError:
            raise KeyError(
                "'{0}' is not a recognized HTTP error code. Use a subclass of"
                " HTTPException with that code instead.".format(code_or_exception)
            )

        handlers = self.error_handler_spec.setdefault(key, {}).setdefault(code, {})
        handlers[exc_class] = f

    @setupmethod
    def template_filter(self, name=None):
        """A decorator that is used to register custom template filter.
        You can specify a name for the filter, otherwise the function
        name will be used. Example::

          @app.template_filter()
          def reverse(s):
              return s[::-1]

        :param name: the optional name of the filter, otherwise the
                     function name will be used.
        """
        def decorator(f):
            self.add_template_filter(f, name=name)
            return f
        return decorator

    @setupmethod
    def add_template_filter(self, f, name=None):
        """Register a custom template filter.  Works exactly like the
        :meth:`template_filter` decorator.

        :param name: the optional name of the filter, otherwise the
                     function name will be used.
        """
        self.jinja_env.filters[name or f.__name__] = f

    @setupmethod
    def template_test(self, name=None):
        """A decorator that is used to register custom template test.
        You can specify a name for the test, otherwise the function
        name will be used. Example::

          @app.template_test()
          def is_prime(n):
              if n == 2:
                  return True
              for i in range(2, int(math.ceil(math.sqrt(n))) + 1):
                  if n % i == 0:
                      return False
              return True

        .. versionadded:: 0.10

        :param name: the optional name of the test, otherwise the
                     function name will be used.
        """
        def decorator(f):
            self.add_template_test(f, name=name)
            return f
        return decorator

    @setupmethod
    def add_template_test(self, f, name=None):
        """Register a custom template test.  Works exactly like the
        :meth:`template_test` decorator.

        .. versionadded:: 0.10

        :param name: the optional name of the test, otherwise the
                     function name will be used.
        """
        self.jinja_env.tests[name or f.__name__] = f

    @setupmethod
    def template_global(self, name=None):
        """A decorator that is used to register a custom template global function.
        You can specify a name for the global function, otherwise the function
        name will be used. Example::

            @app.template_global()
            def double(n):
                return 2 * n

        .. versionadded:: 0.10

        :param name: the optional name of the global function, otherwise the
                     function name will be used.
        """
        def decorator(f):
            self.add_template_global(f, name=name)
            return f
        return decorator

    @setupmethod
    def add_template_global(self, f, name=None):
        """Register a custom template global function. Works exactly like the
        :meth:`template_global` decorator.

        .. versionadded:: 0.10

        :param name: the optional name of the global function, otherwise the
                     function name will be used.
        """
        self.jinja_env.globals[name or f.__name__] = f

    @setupmethod
    def before_request(self, f):
        """Registers a function to run before each request.

        For example, this can be used to open a database connection, or to load
        the logged in user from the session.

        The function will be called without any arguments. If it returns a
        non-None value, the value is handled as if it was the return value from
        the view, and further request handling is stopped.
        """
        self.before_request_funcs.setdefault(None, []).append(f)
        return f

    @setupmethod
    def before_first_request(self, f):
        """Registers a function to be run before the first request to this
        instance of the application.

        The function will be called without any arguments and its return
        value is ignored.

        .. versionadded:: 0.8
        """
        self.before_first_request_funcs.append(f)
        return f

    @setupmethod
    def after_request(self, f):
        """Register a function to be run after each request.

        Your function must take one parameter, an instance of
        :attr:`response_class` and return a new response object or the
        same (see :meth:`process_response`).

        As of Flask 0.7 this function might not be executed at the end of the
        request in case an unhandled exception occurred.
        """
        self.after_request_funcs.setdefault(None, []).append(f)
        return f

    @setupmethod
    def teardown_request(self, f):
        """Register a function to be run at the end of each request,
        regardless of whether there was an exception or not.  These functions
        are executed when the request context is popped, even if not an
        actual request was performed.

        Example::

            ctx = app.test_request_context()
            ctx.push()
            ...
            ctx.pop()

        When ``ctx.pop()`` is executed in the above example, the teardown
        functions are called just before the request context moves from the
        stack of active contexts.  This becomes relevant if you are using
        such constructs in tests.

        Generally teardown functions must take every necessary step to avoid
        that they will fail.  If they do execute code that might fail they
        will have to surround the execution of these code by try/except
        statements and log occurring errors.

        When a teardown function was called because of an exception it will
        be passed an error object.

        The return values of teardown functions are ignored.

        .. admonition:: Debug Note

           In debug mode Flask will not tear down a request on an exception
           immediately.  Instead it will keep it alive so that the interactive
           debugger can still access it.  This behavior can be controlled
           by the ``PRESERVE_CONTEXT_ON_EXCEPTION`` configuration variable.
        """
        self.teardown_request_funcs.setdefault(None, []).append(f)
        return f

    @setupmethod
    def teardown_appcontext(self, f):
        """Registers a function to be called when the application context
        ends.  These functions are typically also called when the request
        context is popped.

        Example::

            ctx = app.app_context()
            ctx.push()
            ...
            ctx.pop()

        When ``ctx.pop()`` is executed in the above example, the teardown
        functions are called just before the app context moves from the
        stack of active contexts.  This becomes relevant if you are using
        such constructs in tests.

        Since a request context typically also manages an application
        context it would also be called when you pop a request context.

        When a teardown function was called because of an unhandled exception
        it will be passed an error object. If an :meth:`errorhandler` is
        registered, it will handle the exception and the teardown will not
        receive it.

        The return values of teardown functions are ignored.

        .. versionadded:: 0.9
        """
        self.teardown_appcontext_funcs.append(f)
        return f

    @setupmethod
    def context_processor(self, f):
        """Registers a template context processor function."""
        self.template_context_processors[None].append(f)
        return f

    @setupmethod
    def shell_context_processor(self, f):
        """Registers a shell context processor function.

        .. versionadded:: 0.11
        """
        self.shell_context_processors.append(f)
        return f

    @setupmethod
    def url_value_preprocessor(self, f):
        """Register a URL value preprocessor function for all view
        functions in the application. These functions will be called before the
        :meth:`before_request` functions.

        The function can modify the values captured from the matched url before
        they are passed to the view. For example, this can be used to pop a
        common language code value and place it in ``g`` rather than pass it to
        every view.

        The function is passed the endpoint name and values dict. The return
        value is ignored.
        """
        self.url_value_preprocessors.setdefault(None, []).append(f)
        return f

    @setupmethod
    def url_defaults(self, f):
        """Callback function for URL defaults for all view functions of the
        application.  It's called with the endpoint and values and should
        update the values passed in place.
        """
        self.url_default_functions.setdefault(None, []).append(f)
        return f

    def _find_error_handler(self, e):
        """Return a registered error handler for an exception in this order:
        blueprint handler for a specific code, app handler for a specific code,
        blueprint handler for an exception class, app handler for an exception
        class, or ``None`` if a suitable handler is not found.
        """
        exc_class, code = self._get_exc_class_and_code(type(e))

        for name, c in (
            (request.blueprint, code), (None, code),
            (request.blueprint, None), (None, None)
        ):
            handler_map = self.error_handler_spec.setdefault(name, {}).get(c)

            if not handler_map:
                continue

            for cls in exc_class.__mro__ + (None,):
                handler = handler_map.get(cls)

                if handler is not None:
                    return handler, cls

        return None, None

    def handle_http_exception(self, e):
        """Handles an HTTP exception.  By default this will invoke the
        registered error handlers and fall back to returning the
        exception as response.

        .. versionchanged:: 1.0.3
            ``RoutingException``, used internally for actions such as
             slash redirects during routing, is not passed to error
             handlers.

        .. versionchanged:: 1.0
            Exceptions are looked up by code *and* by MRO, so
            ``HTTPExcpetion`` subclasses can be handled with a catch-all
            handler for the base ``HTTPException``.

        .. versionadded:: 0.3
        """
        # Proxy exceptions don't have error codes.  We want to always return
        # those unchanged as errors
        if e.code is None:
            return e

<<<<<<< HEAD
        handler, _ = self._find_error_handler(e)
=======
        # RoutingExceptions are used internally to trigger routing
        # actions, such as slash redirects raising RequestRedirect. They
        # are not raised or handled in user code.
        if isinstance(e, RoutingException):
            return e

        handler = self._find_error_handler(e)
>>>>>>> 86bf9dca
        if handler is None:
            return e
        return handler(e)

    def trap_http_exception(self, e):
        """Checks if an HTTP exception should be trapped or not.  By default
        this will return ``False`` for all exceptions except for a bad request
        key error if ``TRAP_BAD_REQUEST_ERRORS`` is set to ``True``.  It
        also returns ``True`` if ``TRAP_HTTP_EXCEPTIONS`` is set to ``True``.

        This is called for all HTTP exceptions raised by a view function.
        If it returns ``True`` for any exception the error handler for this
        exception is not called and it shows up as regular exception in the
        traceback.  This is helpful for debugging implicitly raised HTTP
        exceptions.

        .. versionchanged:: 1.0
            Bad request errors are not trapped by default in debug mode.

        .. versionadded:: 0.8
        """
        if self.config['TRAP_HTTP_EXCEPTIONS']:
            return True

        trap_bad_request = self.config['TRAP_BAD_REQUEST_ERRORS']

        # if unset, trap key errors in debug mode
        if (
            trap_bad_request is None and self.debug
            and isinstance(e, BadRequestKeyError)
        ):
            return True

        if trap_bad_request:
            return isinstance(e, BadRequest)

        return False

    def handle_user_exception(self, e):
        """This method is called whenever an exception occurs that
        should be handled. A special case is :class:`~werkzeug
        .exceptions.HTTPException` which is forwarded to the
        :meth:`handle_http_exception` method. This function will either
        return a response value or reraise the exception with the same
        traceback.

        .. versionchanged:: 1.0
            Key errors raised from request data like ``form`` show the
            bad key in debug mode rather than a generic bad request
            message.

        .. versionadded:: 0.7
        """
        exc_type, exc_value, tb = sys.exc_info()
        assert exc_value is e
        # ensure not to trash sys.exc_info() at that point in case someone
        # wants the traceback preserved in handle_http_exception.  Of course
        # we cannot prevent users from trashing it themselves in a custom
        # trap_http_exception method so that's their fault then.

        if isinstance(e, BadRequestKeyError):
            if self.debug or self.config["TRAP_BAD_REQUEST_ERRORS"]:
                # Werkzeug < 0.15 doesn't add the KeyError to the 400
                # message, add it in manually.
                description = e.get_description()

                if e.args[0] not in description:
                    e.description = "KeyError: '{}'".format(*e.args)
            else:
                # Werkzeug >= 0.15 does add it, remove it in production
                e.args = ()

        if isinstance(e, HTTPException) and not self.trap_http_exception(e):
            return self.handle_http_exception(e)

        handler, _ = self._find_error_handler(e)

        if handler is None:
            reraise(exc_type, exc_value, tb)
        return handler(e)

    def handle_exception(self, e):
        """Default exception handling that kicks in when an exception
        occurs that is not caught.  In debug mode the exception will
        be re-raised immediately, otherwise it is logged and the handler
        for a 500 internal server error is used.  If no such handler
        exists, a default 500 internal server error message is displayed.

        .. versionadded:: 0.3
        """
        exc_type, exc_value, tb = sys.exc_info()
        got_request_exception.send(self, exception=e)

        if self.propagate_exceptions:
            # if we want to repropagate the exception, we can attempt to
            # raise it with the whole traceback in case we can do that
            # (the function was actually called from the except part)
            # otherwise, we just raise the error again
            if exc_value is e:
                reraise(exc_type, exc_value, tb)
            else:
                raise e

        self.log_exception((exc_type, exc_value, tb))
        http_exception = InternalServerError()
        handler, handled_cls = self._find_error_handler(http_exception)
        if handler is None:
            return http_exception
        return self.finalize_request(
            handler(http_exception if handled_cls else e),
            from_error_handler=True,
        )

    def log_exception(self, exc_info):
        """Logs an exception.  This is called by :meth:`handle_exception`
        if debugging is disabled and right before the handler is called.
        The default implementation logs the exception as error on the
        :attr:`logger`.

        .. versionadded:: 0.8
        """
        self.logger.error('Exception on %s [%s]' % (
            request.path,
            request.method
        ), exc_info=exc_info)

    def raise_routing_exception(self, request):
        """Exceptions that are recording during routing are reraised with
        this method.  During debug we are not reraising redirect requests
        for non ``GET``, ``HEAD``, or ``OPTIONS`` requests and we're raising
        a different error instead to help debug situations.

        :internal:
        """
        if not self.debug \
           or not isinstance(request.routing_exception, RequestRedirect) \
           or request.method in ('GET', 'HEAD', 'OPTIONS'):
            raise request.routing_exception

        from .debughelpers import FormDataRoutingRedirect
        raise FormDataRoutingRedirect(request)

    def dispatch_request(self):
        """Does the request dispatching.  Matches the URL and returns the
        return value of the view or error handler.  This does not have to
        be a response object.  In order to convert the return value to a
        proper response object, call :func:`make_response`.

        .. versionchanged:: 0.7
           This no longer does the exception handling, this code was
           moved to the new :meth:`full_dispatch_request`.
        """
        req = _request_ctx_stack.top.request
        if req.routing_exception is not None:
            self.raise_routing_exception(req)
        rule = req.url_rule
        # if we provide automatic options for this URL and the
        # request came with the OPTIONS method, reply automatically
        if getattr(rule, 'provide_automatic_options', False) \
           and req.method == 'OPTIONS':
            return self.make_default_options_response()
        # otherwise dispatch to the handler for that endpoint
        return self.view_functions[rule.endpoint](**req.view_args)

    def full_dispatch_request(self):
        """Dispatches the request and on top of that performs request
        pre and postprocessing as well as HTTP exception catching and
        error handling.

        .. versionadded:: 0.7
        """
        self.try_trigger_before_first_request_functions()
        try:
            request_started.send(self)
            rv = self.preprocess_request()
            if rv is None:
                rv = self.dispatch_request()
        except Exception as e:
            rv = self.handle_user_exception(e)
        return self.finalize_request(rv)

    def finalize_request(self, rv, from_error_handler=False):
        """Given the return value from a view function this finalizes
        the request by converting it into a response and invoking the
        postprocessing functions.  This is invoked for both normal
        request dispatching as well as error handlers.

        Because this means that it might be called as a result of a
        failure a special safe mode is available which can be enabled
        with the `from_error_handler` flag.  If enabled, failures in
        response processing will be logged and otherwise ignored.

        :internal:
        """
        response = self.make_response(rv)
        try:
            response = self.process_response(response)
            request_finished.send(self, response=response)
        except Exception:
            if not from_error_handler:
                raise
            self.logger.exception('Request finalizing failed with an '
                                  'error while handling an error')
        return response

    def try_trigger_before_first_request_functions(self):
        """Called before each request and will ensure that it triggers
        the :attr:`before_first_request_funcs` and only exactly once per
        application instance (which means process usually).

        :internal:
        """
        if self._got_first_request:
            return
        with self._before_request_lock:
            if self._got_first_request:
                return
            for func in self.before_first_request_funcs:
                func()
            self._got_first_request = True

    def make_default_options_response(self):
        """This method is called to create the default ``OPTIONS`` response.
        This can be changed through subclassing to change the default
        behavior of ``OPTIONS`` responses.

        .. versionadded:: 0.7
        """
        adapter = _request_ctx_stack.top.url_adapter
        if hasattr(adapter, 'allowed_methods'):
            methods = adapter.allowed_methods()
        else:
            # fallback for Werkzeug < 0.7
            methods = []
            try:
                adapter.match(method='--')
            except MethodNotAllowed as e:
                methods = e.valid_methods
            except HTTPException as e:
                pass
        rv = self.response_class()
        rv.allow.update(methods)
        return rv

    def should_ignore_error(self, error):
        """This is called to figure out if an error should be ignored
        or not as far as the teardown system is concerned.  If this
        function returns ``True`` then the teardown handlers will not be
        passed the error.

        .. versionadded:: 0.10
        """
        return False

    def make_response(self, rv):
        """Convert the return value from a view function to an instance of
        :attr:`response_class`.

        :param rv: the return value from the view function. The view function
            must return a response. Returning ``None``, or the view ending
            without returning, is not allowed. The following types are allowed
            for ``view_rv``:

            ``str`` (``unicode`` in Python 2)
                A response object is created with the string encoded to UTF-8
                as the body.

            ``bytes`` (``str`` in Python 2)
                A response object is created with the bytes as the body.

            ``tuple``
                Either ``(body, status, headers)``, ``(body, status)``, or
                ``(body, headers)``, where ``body`` is any of the other types
                allowed here, ``status`` is a string or an integer, and
                ``headers`` is a dictionary or a list of ``(key, value)``
                tuples. If ``body`` is a :attr:`response_class` instance,
                ``status`` overwrites the exiting value and ``headers`` are
                extended.

            :attr:`response_class`
                The object is returned unchanged.

            other :class:`~werkzeug.wrappers.Response` class
                The object is coerced to :attr:`response_class`.

            :func:`callable`
                The function is called as a WSGI application. The result is
                used to create a response object.

        .. versionchanged:: 0.9
           Previously a tuple was interpreted as the arguments for the
           response object.
        """

        status = headers = None

        # unpack tuple returns
        if isinstance(rv, tuple):
            len_rv = len(rv)

            # a 3-tuple is unpacked directly
            if len_rv == 3:
                rv, status, headers = rv
            # decide if a 2-tuple has status or headers
            elif len_rv == 2:
                if isinstance(rv[1], (Headers, dict, tuple, list)):
                    rv, headers = rv
                else:
                    rv, status = rv
            # other sized tuples are not allowed
            else:
                raise TypeError(
                    'The view function did not return a valid response tuple.'
                    ' The tuple must have the form (body, status, headers),'
                    ' (body, status), or (body, headers).'
                )

        # the body must not be None
        if rv is None:
            raise TypeError(
                'The view function did not return a valid response. The'
                ' function either returned None or ended without a return'
                ' statement.'
            )

        # make sure the body is an instance of the response class
        if not isinstance(rv, self.response_class):
            if isinstance(rv, (text_type, bytes, bytearray)):
                # let the response class set the status and headers instead of
                # waiting to do it manually, so that the class can handle any
                # special logic
                rv = self.response_class(rv, status=status, headers=headers)
                status = headers = None
            else:
                # evaluate a WSGI callable, or coerce a different response
                # class to the correct type
                try:
                    rv = self.response_class.force_type(rv, request.environ)
                except TypeError as e:
                    new_error = TypeError(
                        '{e}\nThe view function did not return a valid'
                        ' response. The return type must be a string, tuple,'
                        ' Response instance, or WSGI callable, but it was a'
                        ' {rv.__class__.__name__}.'.format(e=e, rv=rv)
                    )
                    reraise(TypeError, new_error, sys.exc_info()[2])

        # prefer the status if it was provided
        if status is not None:
            if isinstance(status, (text_type, bytes, bytearray)):
                rv.status = status
            else:
                rv.status_code = status

        # extend existing headers with provided headers
        if headers:
            rv.headers.extend(headers)

        return rv

    def create_url_adapter(self, request):
        """Creates a URL adapter for the given request. The URL adapter
        is created at a point where the request context is not yet set
        up so the request is passed explicitly.

        .. versionadded:: 0.6

        .. versionchanged:: 0.9
           This can now also be called without a request object when the
           URL adapter is created for the application context.

        .. versionchanged:: 1.0
            :data:`SERVER_NAME` no longer implicitly enables subdomain
            matching. Use :attr:`subdomain_matching` instead.
        """
        if request is not None:
            # If subdomain matching is disabled (the default), use the
            # default subdomain in all cases. This should be the default
            # in Werkzeug but it currently does not have that feature.
            subdomain = ((self.url_map.default_subdomain or None)
                         if not self.subdomain_matching else None)
            return self.url_map.bind_to_environ(
                request.environ,
                server_name=self.config['SERVER_NAME'],
                subdomain=subdomain)
        # We need at the very least the server name to be set for this
        # to work.
        if self.config['SERVER_NAME'] is not None:
            return self.url_map.bind(
                self.config['SERVER_NAME'],
                script_name=self.config['APPLICATION_ROOT'],
                url_scheme=self.config['PREFERRED_URL_SCHEME'])

    def inject_url_defaults(self, endpoint, values):
        """Injects the URL defaults for the given endpoint directly into
        the values dictionary passed.  This is used internally and
        automatically called on URL building.

        .. versionadded:: 0.7
        """
        funcs = self.url_default_functions.get(None, ())
        if '.' in endpoint:
            bp = endpoint.rsplit('.', 1)[0]
            funcs = chain(funcs, self.url_default_functions.get(bp, ()))
        for func in funcs:
            func(endpoint, values)

    def handle_url_build_error(self, error, endpoint, values):
        """Handle :class:`~werkzeug.routing.BuildError` on :meth:`url_for`.
        """
        exc_type, exc_value, tb = sys.exc_info()
        for handler in self.url_build_error_handlers:
            try:
                rv = handler(error, endpoint, values)
                if rv is not None:
                    return rv
            except BuildError as e:
                # make error available outside except block (py3)
                error = e

        # At this point we want to reraise the exception.  If the error is
        # still the same one we can reraise it with the original traceback,
        # otherwise we raise it from here.
        if error is exc_value:
            reraise(exc_type, exc_value, tb)
        raise error

    def preprocess_request(self):
        """Called before the request is dispatched. Calls
        :attr:`url_value_preprocessors` registered with the app and the
        current blueprint (if any). Then calls :attr:`before_request_funcs`
        registered with the app and the blueprint.

        If any :meth:`before_request` handler returns a non-None value, the
        value is handled as if it was the return value from the view, and
        further request handling is stopped.
        """

        bp = _request_ctx_stack.top.request.blueprint

        funcs = self.url_value_preprocessors.get(None, ())
        if bp is not None and bp in self.url_value_preprocessors:
            funcs = chain(funcs, self.url_value_preprocessors[bp])
        for func in funcs:
            func(request.endpoint, request.view_args)

        funcs = self.before_request_funcs.get(None, ())
        if bp is not None and bp in self.before_request_funcs:
            funcs = chain(funcs, self.before_request_funcs[bp])
        for func in funcs:
            rv = func()
            if rv is not None:
                return rv

    def process_response(self, response):
        """Can be overridden in order to modify the response object
        before it's sent to the WSGI server.  By default this will
        call all the :meth:`after_request` decorated functions.

        .. versionchanged:: 0.5
           As of Flask 0.5 the functions registered for after request
           execution are called in reverse order of registration.

        :param response: a :attr:`response_class` object.
        :return: a new response object or the same, has to be an
                 instance of :attr:`response_class`.
        """
        ctx = _request_ctx_stack.top
        bp = ctx.request.blueprint
        funcs = ctx._after_request_functions
        if bp is not None and bp in self.after_request_funcs:
            funcs = chain(funcs, reversed(self.after_request_funcs[bp]))
        if None in self.after_request_funcs:
            funcs = chain(funcs, reversed(self.after_request_funcs[None]))
        for handler in funcs:
            response = handler(response)
        if not self.session_interface.is_null_session(ctx.session):
            self.session_interface.save_session(self, ctx.session, response)
        return response

    def do_teardown_request(self, exc=_sentinel):
        """Called after the request is dispatched and the response is
        returned, right before the request context is popped.

        This calls all functions decorated with
        :meth:`teardown_request`, and :meth:`Blueprint.teardown_request`
        if a blueprint handled the request. Finally, the
        :data:`request_tearing_down` signal is sent.

        This is called by
        :meth:`RequestContext.pop() <flask.ctx.RequestContext.pop>`,
        which may be delayed during testing to maintain access to
        resources.

        :param exc: An unhandled exception raised while dispatching the
            request. Detected from the current exception information if
            not passed. Passed to each teardown function.

        .. versionchanged:: 0.9
            Added the ``exc`` argument.
        """
        if exc is _sentinel:
            exc = sys.exc_info()[1]
        funcs = reversed(self.teardown_request_funcs.get(None, ()))
        bp = _request_ctx_stack.top.request.blueprint
        if bp is not None and bp in self.teardown_request_funcs:
            funcs = chain(funcs, reversed(self.teardown_request_funcs[bp]))
        for func in funcs:
            func(exc)
        request_tearing_down.send(self, exc=exc)

    def do_teardown_appcontext(self, exc=_sentinel):
        """Called right before the application context is popped.

        When handling a request, the application context is popped
        after the request context. See :meth:`do_teardown_request`.

        This calls all functions decorated with
        :meth:`teardown_appcontext`. Then the
        :data:`appcontext_tearing_down` signal is sent.

        This is called by
        :meth:`AppContext.pop() <flask.ctx.AppContext.pop>`.

        .. versionadded:: 0.9
        """
        if exc is _sentinel:
            exc = sys.exc_info()[1]
        for func in reversed(self.teardown_appcontext_funcs):
            func(exc)
        appcontext_tearing_down.send(self, exc=exc)

    def app_context(self):
        """Create an :class:`~flask.ctx.AppContext`. Use as a ``with``
        block to push the context, which will make :data:`current_app`
        point at this application.

        An application context is automatically pushed by
        :meth:`RequestContext.push() <flask.ctx.RequestContext.push>`
        when handling a request, and when running a CLI command. Use
        this to manually create a context outside of these situations.

        ::

            with app.app_context():
                init_db()

        See :doc:`/appcontext`.

        .. versionadded:: 0.9
        """
        return AppContext(self)

    def request_context(self, environ):
        """Create a :class:`~flask.ctx.RequestContext` representing a
        WSGI environment. Use a ``with`` block to push the context,
        which will make :data:`request` point at this request.

        See :doc:`/reqcontext`.

        Typically you should not call this from your own code. A request
        context is automatically pushed by the :meth:`wsgi_app` when
        handling a request. Use :meth:`test_request_context` to create
        an environment and context instead of this method.

        :param environ: a WSGI environment
        """
        return RequestContext(self, environ)

    def test_request_context(self, *args, **kwargs):
        """Create a :class:`~flask.ctx.RequestContext` for a WSGI
        environment created from the given values. This is mostly useful
        during testing, where you may want to run a function that uses
        request data without dispatching a full request.

        See :doc:`/reqcontext`.

        Use a ``with`` block to push the context, which will make
        :data:`request` point at the request for the created
        environment. ::

            with test_request_context(...):
                generate_report()

        When using the shell, it may be easier to push and pop the
        context manually to avoid indentation. ::

            ctx = app.test_request_context(...)
            ctx.push()
            ...
            ctx.pop()

        Takes the same arguments as Werkzeug's
        :class:`~werkzeug.test.EnvironBuilder`, with some defaults from
        the application. See the linked Werkzeug docs for most of the
        available arguments. Flask-specific behavior is listed here.

        :param path: URL path being requested.
        :param base_url: Base URL where the app is being served, which
            ``path`` is relative to. If not given, built from
            :data:`PREFERRED_URL_SCHEME`, ``subdomain``,
            :data:`SERVER_NAME`, and :data:`APPLICATION_ROOT`.
        :param subdomain: Subdomain name to append to
            :data:`SERVER_NAME`.
        :param url_scheme: Scheme to use instead of
            :data:`PREFERRED_URL_SCHEME`.
        :param data: The request body, either as a string or a dict of
            form keys and values.
        :param json: If given, this is serialized as JSON and passed as
            ``data``. Also defaults ``content_type`` to
            ``application/json``.
        :param args: other positional arguments passed to
            :class:`~werkzeug.test.EnvironBuilder`.
        :param kwargs: other keyword arguments passed to
            :class:`~werkzeug.test.EnvironBuilder`.
        """
        from flask.testing import make_test_environ_builder

        builder = make_test_environ_builder(self, *args, **kwargs)

        try:
            return self.request_context(builder.get_environ())
        finally:
            builder.close()

    def wsgi_app(self, environ, start_response):
        """The actual WSGI application. This is not implemented in
        :meth:`__call__` so that middlewares can be applied without
        losing a reference to the app object. Instead of doing this::

            app = MyMiddleware(app)

        It's a better idea to do this instead::

            app.wsgi_app = MyMiddleware(app.wsgi_app)

        Then you still have the original application object around and
        can continue to call methods on it.

        .. versionchanged:: 0.7
            Teardown events for the request and app contexts are called
            even if an unhandled error occurs. Other events may not be
            called depending on when an error occurs during dispatch.
            See :ref:`callbacks-and-errors`.

        :param environ: A WSGI environment.
        :param start_response: A callable accepting a status code,
            a list of headers, and an optional exception context to
            start the response.
        """
        ctx = self.request_context(environ)
        error = None
        try:
            try:
                ctx.push()
                response = self.full_dispatch_request()
            except Exception as e:
                error = e
                response = self.handle_exception(e)
            except:
                error = sys.exc_info()[1]
                raise
            return response(environ, start_response)
        finally:
            if self.should_ignore_error(error):
                error = None
            ctx.auto_pop(error)

    def __call__(self, environ, start_response):
        """The WSGI server calls the Flask application object as the
        WSGI application. This calls :meth:`wsgi_app` which can be
        wrapped to applying middleware."""
        return self.wsgi_app(environ, start_response)

    def __repr__(self):
        return '<%s %r>' % (
            self.__class__.__name__,
            self.name,
        )<|MERGE_RESOLUTION|>--- conflicted
+++ resolved
@@ -1651,17 +1651,13 @@
         if e.code is None:
             return e
 
-<<<<<<< HEAD
-        handler, _ = self._find_error_handler(e)
-=======
         # RoutingExceptions are used internally to trigger routing
         # actions, such as slash redirects raising RequestRedirect. They
         # are not raised or handled in user code.
         if isinstance(e, RoutingException):
             return e
 
-        handler = self._find_error_handler(e)
->>>>>>> 86bf9dca
+        handler, _ = self._find_error_handler(e)
         if handler is None:
             return e
         return handler(e)
