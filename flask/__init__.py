# -*- coding: utf-8 -*-
"""
    flask
    ~~~~~

    A microframework based on Werkzeug.  It's extensively documented
    and follows best practice patterns.

    :copyright: (c) 2011 by Armin Ronacher.
    :license: BSD, see LICENSE for more details.
"""

<<<<<<< HEAD
__version__ = '0.9-dev'
=======
__version__ = '0.8.1'
>>>>>>> 19def960

# utilities we import from Werkzeug and Jinja2 that are unused
# in the module but are exported as public interface.
from werkzeug.exceptions import abort
from werkzeug.utils import redirect
from jinja2 import Markup, escape

from .app import Flask, Request, Response
from .config import Config
from .helpers import url_for, jsonify, json_available, flash, \
    send_file, send_from_directory, get_flashed_messages, \
    get_template_attribute, make_response, safe_join, \
    stream_with_context
from .globals import current_app, g, request, session, _request_ctx_stack, \
     _app_ctx_stack
from .ctx import has_request_context, has_app_context, \
     after_this_request
from .module import Module
from .blueprints import Blueprint
from .templating import render_template, render_template_string

# the signals
from .signals import signals_available, template_rendered, request_started, \
     request_finished, got_request_exception, request_tearing_down

# only import json if it's available
if json_available:
    from .helpers import json

# backwards compat, goes away in 1.0
from .sessions import SecureCookieSession as Session<|MERGE_RESOLUTION|>--- conflicted
+++ resolved
@@ -10,11 +10,7 @@
     :license: BSD, see LICENSE for more details.
 """
 
-<<<<<<< HEAD
-__version__ = '0.9-dev'
-=======
-__version__ = '0.8.1'
->>>>>>> 19def960
+__version__ = '0.9'
 
 # utilities we import from Werkzeug and Jinja2 that are unused
 # in the module but are exported as public interface.
