--- conflicted
+++ resolved
@@ -22,16 +22,10 @@
 from .config import Config
 from .helpers import url_for, jsonify, json_available, flash, \
     send_file, send_from_directory, get_flashed_messages, \
-<<<<<<< HEAD
     get_template_attribute, make_response, safe_join, JSONEncoder
-from .globals import current_app, g, request, session, _request_ctx_stack
-from .ctx import has_request_context
-=======
-    get_template_attribute, make_response, safe_join
 from .globals import current_app, g, request, session, _request_ctx_stack, \
      _app_ctx_stack
 from .ctx import has_request_context, has_app_context
->>>>>>> ff5ee034
 from .module import Module
 from .blueprints import Blueprint
 from .templating import render_template, render_template_string
