# -*- coding: utf-8 -*-
"""
    tests.blueprints
    ~~~~~~~~~~~~~~~~

    Blueprints (and currently modules)

    :copyright: (c) 2015 by Armin Ronacher.
    :license: BSD, see LICENSE for more details.
"""

import pytest

import flask

from flask._compat import text_type
from werkzeug.http import parse_cache_control_header
from jinja2 import TemplateNotFound


def test_blueprint_specific_error_handling(app, client):
    frontend = flask.Blueprint('frontend', __name__)
    backend = flask.Blueprint('backend', __name__)
    sideend = flask.Blueprint('sideend', __name__)

    @frontend.errorhandler(403)
    def frontend_forbidden(e):
        return 'frontend says no', 403

    @frontend.route('/frontend-no')
    def frontend_no():
        flask.abort(403)

    @backend.errorhandler(403)
    def backend_forbidden(e):
        return 'backend says no', 403

    @backend.route('/backend-no')
    def backend_no():
        flask.abort(403)

    @sideend.route('/what-is-a-sideend')
    def sideend_no():
        flask.abort(403)

    app.register_blueprint(frontend)
    app.register_blueprint(backend)
    app.register_blueprint(sideend)

    @app.errorhandler(403)
    def app_forbidden(e):
        return 'application itself says no', 403

    assert client.get('/frontend-no').data == b'frontend says no'
    assert client.get('/backend-no').data == b'backend says no'
    assert client.get('/what-is-a-sideend').data == b'application itself says no'


def test_blueprint_specific_user_error_handling(app, client):
    class MyDecoratorException(Exception):
        pass

    class MyFunctionException(Exception):
        pass

    blue = flask.Blueprint('blue', __name__)

    @blue.errorhandler(MyDecoratorException)
    def my_decorator_exception_handler(e):
        assert isinstance(e, MyDecoratorException)
        return 'boom'

    def my_function_exception_handler(e):
        assert isinstance(e, MyFunctionException)
        return 'bam'

    blue.register_error_handler(MyFunctionException, my_function_exception_handler)

    @blue.route('/decorator')
    def blue_deco_test():
        raise MyDecoratorException()

    @blue.route('/function')
    def blue_func_test():
        raise MyFunctionException()

    app.register_blueprint(blue)

    assert client.get('/decorator').data == b'boom'
    assert client.get('/function').data == b'bam'


<<<<<<< HEAD
def test_blueprint_url_definitions(app, client):
=======
def test_blueprint_app_error_handling():
    errors = flask.Blueprint('errors', __name__)

    @errors.app_errorhandler(403)
    def forbidden_handler(e):
        return 'you shall not pass', 403

    app = flask.Flask(__name__)

    @app.route('/forbidden')
    def app_forbidden():
        flask.abort(403)

    forbidden_bp = flask.Blueprint('forbidden_bp', __name__)

    @forbidden_bp.route('/nope')
    def bp_forbidden():
        flask.abort(403)

    app.register_blueprint(errors)
    app.register_blueprint(forbidden_bp)

    c = app.test_client()

    assert c.get('/forbidden').data == b'you shall not pass'
    assert c.get('/nope').data == b'you shall not pass'

def test_blueprint_url_definitions():
>>>>>>> 0c949089
    bp = flask.Blueprint('test', __name__)

    @bp.route('/foo', defaults={'baz': 42})
    def foo(bar, baz):
        return '%s/%d' % (bar, baz)

    @bp.route('/bar')
    def bar(bar):
        return text_type(bar)

    app.register_blueprint(bp, url_prefix='/1', url_defaults={'bar': 23})
    app.register_blueprint(bp, url_prefix='/2', url_defaults={'bar': 19})

    assert client.get('/1/foo').data == b'23/42'
    assert client.get('/2/foo').data == b'19/42'
    assert client.get('/1/bar').data == b'23'
    assert client.get('/2/bar').data == b'19'


def test_blueprint_url_processors(app, client):
    bp = flask.Blueprint('frontend', __name__, url_prefix='/<lang_code>')

    @bp.url_defaults
    def add_language_code(endpoint, values):
        values.setdefault('lang_code', flask.g.lang_code)

    @bp.url_value_preprocessor
    def pull_lang_code(endpoint, values):
        flask.g.lang_code = values.pop('lang_code')

    @bp.route('/')
    def index():
        return flask.url_for('.about')

    @bp.route('/about')
    def about():
        return flask.url_for('.index')

    app.register_blueprint(bp)

    assert client.get('/de/').data == b'/de/about'
    assert client.get('/de/about').data == b'/de/'


def test_templates_and_static(test_apps):
    from blueprintapp import app
    client = app.test_client()

    rv = client.get('/')
    assert rv.data == b'Hello from the Frontend'
    rv = client.get('/admin/')
    assert rv.data == b'Hello from the Admin'
    rv = client.get('/admin/index2')
    assert rv.data == b'Hello from the Admin'
    rv = client.get('/admin/static/test.txt')
    assert rv.data.strip() == b'Admin File'
    rv.close()
    rv = client.get('/admin/static/css/test.css')
    assert rv.data.strip() == b'/* nested file */'
    rv.close()

    # try/finally, in case other tests use this app for Blueprint tests.
    max_age_default = app.config['SEND_FILE_MAX_AGE_DEFAULT']
    try:
        expected_max_age = 3600
        if app.config['SEND_FILE_MAX_AGE_DEFAULT'] == expected_max_age:
            expected_max_age = 7200
        app.config['SEND_FILE_MAX_AGE_DEFAULT'] = expected_max_age
        rv = client.get('/admin/static/css/test.css')
        cc = parse_cache_control_header(rv.headers['Cache-Control'])
        assert cc.max_age == expected_max_age
        rv.close()
    finally:
        app.config['SEND_FILE_MAX_AGE_DEFAULT'] = max_age_default

    with app.test_request_context():
        assert flask.url_for('admin.static', filename='test.txt') == '/admin/static/test.txt'

    with app.test_request_context():
        with pytest.raises(TemplateNotFound) as e:
            flask.render_template('missing.html')
        assert e.value.name == 'missing.html'

    with flask.Flask(__name__).test_request_context():
        assert flask.render_template('nested/nested.txt') == 'I\'m nested'


def test_default_static_cache_timeout():
    app = flask.Flask(__name__)

    class MyBlueprint(flask.Blueprint):
        def get_send_file_max_age(self, filename):
            return 100

    blueprint = MyBlueprint('blueprint', __name__, static_folder='static')
    app.register_blueprint(blueprint)

    # try/finally, in case other tests use this app for Blueprint tests.
    max_age_default = app.config['SEND_FILE_MAX_AGE_DEFAULT']
    try:
        with app.test_request_context():
            unexpected_max_age = 3600
            if app.config['SEND_FILE_MAX_AGE_DEFAULT'] == unexpected_max_age:
                unexpected_max_age = 7200
            app.config['SEND_FILE_MAX_AGE_DEFAULT'] = unexpected_max_age
            rv = blueprint.send_static_file('index.html')
            cc = parse_cache_control_header(rv.headers['Cache-Control'])
            assert cc.max_age == 100
            rv.close()
    finally:
        app.config['SEND_FILE_MAX_AGE_DEFAULT'] = max_age_default


def test_templates_list(test_apps):
    from blueprintapp import app
    templates = sorted(app.jinja_env.list_templates())
    assert templates == ['admin/index.html', 'frontend/index.html']


def test_dotted_names(app, client):
    frontend = flask.Blueprint('myapp.frontend', __name__)
    backend = flask.Blueprint('myapp.backend', __name__)

    @frontend.route('/fe')
    def frontend_index():
        return flask.url_for('myapp.backend.backend_index')

    @frontend.route('/fe2')
    def frontend_page2():
        return flask.url_for('.frontend_index')

    @backend.route('/be')
    def backend_index():
        return flask.url_for('myapp.frontend.frontend_index')

    app.register_blueprint(frontend)
    app.register_blueprint(backend)

    assert client.get('/fe').data.strip() == b'/be'
    assert client.get('/fe2').data.strip() == b'/fe'
    assert client.get('/be').data.strip() == b'/fe'


def test_dotted_names_from_app(app, client):
    test = flask.Blueprint('test', __name__)

    @app.route('/')
    def app_index():
        return flask.url_for('test.index')

    @test.route('/test/')
    def index():
        return flask.url_for('app_index')

    app.register_blueprint(test)

    rv = client.get('/')
    assert rv.data == b'/test/'


def test_empty_url_defaults(app, client):
    bp = flask.Blueprint('bp', __name__)

    @bp.route('/', defaults={'page': 1})
    @bp.route('/page/<int:page>')
    def something(page):
        return str(page)

    app.register_blueprint(bp)

    assert client.get('/').data == b'1'
    assert client.get('/page/2').data == b'2'


def test_route_decorator_custom_endpoint(app, client):
    bp = flask.Blueprint('bp', __name__)

    @bp.route('/foo')
    def foo():
        return flask.request.endpoint

    @bp.route('/bar', endpoint='bar')
    def foo_bar():
        return flask.request.endpoint

    @bp.route('/bar/123', endpoint='123')
    def foo_bar_foo():
        return flask.request.endpoint

    @bp.route('/bar/foo')
    def bar_foo():
        return flask.request.endpoint

    app.register_blueprint(bp, url_prefix='/py')

    @app.route('/')
    def index():
        return flask.request.endpoint

    assert client.get('/').data == b'index'
    assert client.get('/py/foo').data == b'bp.foo'
    assert client.get('/py/bar').data == b'bp.bar'
    assert client.get('/py/bar/123').data == b'bp.123'
    assert client.get('/py/bar/foo').data == b'bp.bar_foo'


def test_route_decorator_custom_endpoint_with_dots(app, client):
    bp = flask.Blueprint('bp', __name__)

    @bp.route('/foo')
    def foo():
        return flask.request.endpoint

    try:
        @bp.route('/bar', endpoint='bar.bar')
        def foo_bar():
            return flask.request.endpoint
    except AssertionError:
        pass
    else:
        raise AssertionError('expected AssertionError not raised')

    try:
        @bp.route('/bar/123', endpoint='bar.123')
        def foo_bar_foo():
            return flask.request.endpoint
    except AssertionError:
        pass
    else:
        raise AssertionError('expected AssertionError not raised')

    def foo_foo_foo():
        pass

    pytest.raises(
        AssertionError,
        lambda: bp.add_url_rule(
            '/bar/123', endpoint='bar.123', view_func=foo_foo_foo
        )
    )

    pytest.raises(
        AssertionError,
        bp.route('/bar/123', endpoint='bar.123'),
        lambda: None
    )

    app.register_blueprint(bp, url_prefix='/py')

    assert client.get('/py/foo').data == b'bp.foo'
    # The rule's didn't actually made it through
    rv = client.get('/py/bar')
    assert rv.status_code == 404
    rv = client.get('/py/bar/123')
    assert rv.status_code == 404


def test_endpoint_decorator(app, client):
    from werkzeug.routing import Rule
    app.url_map.add(Rule('/foo', endpoint='bar'))

    bp = flask.Blueprint('bp', __name__)

    @bp.endpoint('bar')
    def foobar():
        return flask.request.endpoint

    app.register_blueprint(bp, url_prefix='/bp_prefix')

    assert client.get('/foo').data == b'bar'
    assert client.get('/bp_prefix/bar').status_code == 404


def test_template_filter(app):
    bp = flask.Blueprint('bp', __name__)

    @bp.app_template_filter()
    def my_reverse(s):
        return s[::-1]

    app.register_blueprint(bp, url_prefix='/py')
    assert 'my_reverse' in app.jinja_env.filters.keys()
    assert app.jinja_env.filters['my_reverse'] == my_reverse
    assert app.jinja_env.filters['my_reverse']('abcd') == 'dcba'


def test_add_template_filter(app):
    bp = flask.Blueprint('bp', __name__)

    def my_reverse(s):
        return s[::-1]

    bp.add_app_template_filter(my_reverse)
    app.register_blueprint(bp, url_prefix='/py')
    assert 'my_reverse' in app.jinja_env.filters.keys()
    assert app.jinja_env.filters['my_reverse'] == my_reverse
    assert app.jinja_env.filters['my_reverse']('abcd') == 'dcba'


def test_template_filter_with_name(app):
    bp = flask.Blueprint('bp', __name__)

    @bp.app_template_filter('strrev')
    def my_reverse(s):
        return s[::-1]

    app.register_blueprint(bp, url_prefix='/py')
    assert 'strrev' in app.jinja_env.filters.keys()
    assert app.jinja_env.filters['strrev'] == my_reverse
    assert app.jinja_env.filters['strrev']('abcd') == 'dcba'


def test_add_template_filter_with_name(app):
    bp = flask.Blueprint('bp', __name__)

    def my_reverse(s):
        return s[::-1]

    bp.add_app_template_filter(my_reverse, 'strrev')
    app.register_blueprint(bp, url_prefix='/py')
    assert 'strrev' in app.jinja_env.filters.keys()
    assert app.jinja_env.filters['strrev'] == my_reverse
    assert app.jinja_env.filters['strrev']('abcd') == 'dcba'


def test_template_filter_with_template(app, client):
    bp = flask.Blueprint('bp', __name__)

    @bp.app_template_filter()
    def super_reverse(s):
        return s[::-1]

    app.register_blueprint(bp, url_prefix='/py')

    @app.route('/')
    def index():
        return flask.render_template('template_filter.html', value='abcd')

    rv = client.get('/')
    assert rv.data == b'dcba'


def test_template_filter_after_route_with_template(app, client):

    @app.route('/')
    def index():
        return flask.render_template('template_filter.html', value='abcd')

    bp = flask.Blueprint('bp', __name__)

    @bp.app_template_filter()
    def super_reverse(s):
        return s[::-1]

    app.register_blueprint(bp, url_prefix='/py')
    rv = client.get('/')
    assert rv.data == b'dcba'


def test_add_template_filter_with_template(app, client):
    bp = flask.Blueprint('bp', __name__)

    def super_reverse(s):
        return s[::-1]

    bp.add_app_template_filter(super_reverse)
    app.register_blueprint(bp, url_prefix='/py')

    @app.route('/')
    def index():
        return flask.render_template('template_filter.html', value='abcd')

    rv = client.get('/')
    assert rv.data == b'dcba'


def test_template_filter_with_name_and_template(app, client):
    bp = flask.Blueprint('bp', __name__)

    @bp.app_template_filter('super_reverse')
    def my_reverse(s):
        return s[::-1]

    app.register_blueprint(bp, url_prefix='/py')

    @app.route('/')
    def index():
        return flask.render_template('template_filter.html', value='abcd')

    rv = client.get('/')
    assert rv.data == b'dcba'


def test_add_template_filter_with_name_and_template(app, client):
    bp = flask.Blueprint('bp', __name__)

    def my_reverse(s):
        return s[::-1]

    bp.add_app_template_filter(my_reverse, 'super_reverse')
    app.register_blueprint(bp, url_prefix='/py')

    @app.route('/')
    def index():
        return flask.render_template('template_filter.html', value='abcd')

    rv = client.get('/')
    assert rv.data == b'dcba'


def test_template_test(app):
    bp = flask.Blueprint('bp', __name__)

    @bp.app_template_test()
    def is_boolean(value):
        return isinstance(value, bool)

    app.register_blueprint(bp, url_prefix='/py')
    assert 'is_boolean' in app.jinja_env.tests.keys()
    assert app.jinja_env.tests['is_boolean'] == is_boolean
    assert app.jinja_env.tests['is_boolean'](False)


def test_add_template_test(app):
    bp = flask.Blueprint('bp', __name__)

    def is_boolean(value):
        return isinstance(value, bool)

    bp.add_app_template_test(is_boolean)
    app.register_blueprint(bp, url_prefix='/py')
    assert 'is_boolean' in app.jinja_env.tests.keys()
    assert app.jinja_env.tests['is_boolean'] == is_boolean
    assert app.jinja_env.tests['is_boolean'](False)


def test_template_test_with_name(app):
    bp = flask.Blueprint('bp', __name__)

    @bp.app_template_test('boolean')
    def is_boolean(value):
        return isinstance(value, bool)

    app.register_blueprint(bp, url_prefix='/py')
    assert 'boolean' in app.jinja_env.tests.keys()
    assert app.jinja_env.tests['boolean'] == is_boolean
    assert app.jinja_env.tests['boolean'](False)


def test_add_template_test_with_name(app):
    bp = flask.Blueprint('bp', __name__)

    def is_boolean(value):
        return isinstance(value, bool)

    bp.add_app_template_test(is_boolean, 'boolean')
    app.register_blueprint(bp, url_prefix='/py')
    assert 'boolean' in app.jinja_env.tests.keys()
    assert app.jinja_env.tests['boolean'] == is_boolean
    assert app.jinja_env.tests['boolean'](False)


def test_template_test_with_template(app, client):
    bp = flask.Blueprint('bp', __name__)

    @bp.app_template_test()
    def boolean(value):
        return isinstance(value, bool)

    app.register_blueprint(bp, url_prefix='/py')

    @app.route('/')
    def index():
        return flask.render_template('template_test.html', value=False)

    rv = client.get('/')
    assert b'Success!' in rv.data


def test_template_test_after_route_with_template(app, client):

    @app.route('/')
    def index():
        return flask.render_template('template_test.html', value=False)

    bp = flask.Blueprint('bp', __name__)

    @bp.app_template_test()
    def boolean(value):
        return isinstance(value, bool)

    app.register_blueprint(bp, url_prefix='/py')
    rv = client.get('/')
    assert b'Success!' in rv.data


def test_add_template_test_with_template(app, client):
    bp = flask.Blueprint('bp', __name__)

    def boolean(value):
        return isinstance(value, bool)

    bp.add_app_template_test(boolean)
    app.register_blueprint(bp, url_prefix='/py')

    @app.route('/')
    def index():
        return flask.render_template('template_test.html', value=False)

    rv = client.get('/')
    assert b'Success!' in rv.data


def test_template_test_with_name_and_template(app, client):
    bp = flask.Blueprint('bp', __name__)

    @bp.app_template_test('boolean')
    def is_boolean(value):
        return isinstance(value, bool)

    app.register_blueprint(bp, url_prefix='/py')

    @app.route('/')
    def index():
        return flask.render_template('template_test.html', value=False)

    rv = client.get('/')
    assert b'Success!' in rv.data


def test_add_template_test_with_name_and_template(app, client):
    bp = flask.Blueprint('bp', __name__)

    def is_boolean(value):
        return isinstance(value, bool)

    bp.add_app_template_test(is_boolean, 'boolean')
    app.register_blueprint(bp, url_prefix='/py')

    @app.route('/')
    def index():
        return flask.render_template('template_test.html', value=False)
<<<<<<< HEAD

    rv = client.get('/')
    assert b'Success!' in rv.data
=======
    rv = app.test_client().get('/')
    assert b'Success!' in rv.data

def test_context_processing():
    app = flask.Flask(__name__)
    answer_bp = flask.Blueprint('answer_bp', __name__)

    template_string = lambda: flask.render_template_string(
        '{% if notanswer %}{{ notanswer }} is not the answer. {% endif %}'
        '{% if answer %}{{ answer }} is the answer.{% endif %}'
    )

    # App global context processor
    @answer_bp.app_context_processor
    def not_answer_context_processor():
        return {'notanswer': 43}

    # Blueprint local context processor
    @answer_bp.context_processor
    def answer_context_processor():
        return {'answer': 42}

    # Setup endpoints for testing
    @answer_bp.route('/bp')
    def bp_page():
        return template_string()

    @app.route('/')
    def app_page():
        return template_string()

    # Register the blueprint
    app.register_blueprint(answer_bp)

    c = app.test_client()

    app_page_bytes = c.get('/').data
    answer_page_bytes = c.get('/bp').data

    assert b'43' in app_page_bytes
    assert b'42' not in app_page_bytes

    assert b'42' in answer_page_bytes
    assert b'43' in answer_page_bytes

def test_template_global():
    app = flask.Flask(__name__)
    bp = flask.Blueprint('bp', __name__)
    @bp.app_template_global()
    def get_answer():
        return 42
    # Make sure the function is not in the jinja_env already
    assert 'get_answer' not in app.jinja_env.globals.keys()
    app.register_blueprint(bp)

    # Tests
    assert 'get_answer' in app.jinja_env.globals.keys()
    assert app.jinja_env.globals['get_answer'] is get_answer
    assert app.jinja_env.globals['get_answer']() == 42

    with app.app_context():
        rv = flask.render_template_string('{{ get_answer() }}')
        assert rv == '42'
>>>>>>> 0c949089
<|MERGE_RESOLUTION|>--- conflicted
+++ resolved
@@ -90,18 +90,13 @@
     assert client.get('/function').data == b'bam'
 
 
-<<<<<<< HEAD
-def test_blueprint_url_definitions(app, client):
-=======
-def test_blueprint_app_error_handling():
+def test_blueprint_app_error_handling(app, client):
     errors = flask.Blueprint('errors', __name__)
 
     @errors.app_errorhandler(403)
     def forbidden_handler(e):
         return 'you shall not pass', 403
 
-    app = flask.Flask(__name__)
-
     @app.route('/forbidden')
     def app_forbidden():
         flask.abort(403)
@@ -115,13 +110,11 @@
     app.register_blueprint(errors)
     app.register_blueprint(forbidden_bp)
 
-    c = app.test_client()
-
-    assert c.get('/forbidden').data == b'you shall not pass'
-    assert c.get('/nope').data == b'you shall not pass'
-
-def test_blueprint_url_definitions():
->>>>>>> 0c949089
+    assert client.get('/forbidden').data == b'you shall not pass'
+    assert client.get('/nope').data == b'you shall not pass'
+
+
+def test_blueprint_url_definitions(app, client):
     bp = flask.Blueprint('test', __name__)
 
     @bp.route('/foo', defaults={'baz': 42})
@@ -465,7 +458,6 @@
 
 
 def test_template_filter_after_route_with_template(app, client):
-
     @app.route('/')
     def index():
         return flask.render_template('template_filter.html', value='abcd')
@@ -602,7 +594,6 @@
 
 
 def test_template_test_after_route_with_template(app, client):
-
     @app.route('/')
     def index():
         return flask.render_template('template_test.html', value=False)
@@ -664,13 +655,10 @@
     @app.route('/')
     def index():
         return flask.render_template('template_test.html', value=False)
-<<<<<<< HEAD
 
     rv = client.get('/')
     assert b'Success!' in rv.data
-=======
-    rv = app.test_client().get('/')
-    assert b'Success!' in rv.data
+
 
 def test_context_processing():
     app = flask.Flask(__name__)
@@ -714,12 +702,15 @@
     assert b'42' in answer_page_bytes
     assert b'43' in answer_page_bytes
 
+
 def test_template_global():
     app = flask.Flask(__name__)
     bp = flask.Blueprint('bp', __name__)
+
     @bp.app_template_global()
     def get_answer():
         return 42
+
     # Make sure the function is not in the jinja_env already
     assert 'get_answer' not in app.jinja_env.globals.keys()
     app.register_blueprint(bp)
@@ -731,5 +722,4 @@
 
     with app.app_context():
         rv = flask.render_template_string('{{ get_answer() }}')
-        assert rv == '42'
->>>>>>> 0c949089
+        assert rv == '42'