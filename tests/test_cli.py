--- conflicted
+++ resolved
@@ -193,7 +193,23 @@
     assert result.output == 'flaskgroup\n'
 
 
-<<<<<<< HEAD
+def test_print_exceptions():
+    """Print the stacktrace if the CLI."""
+    def create_app(info):
+        raise Exception("oh no")
+        return Flask("flaskgroup")
+
+    @click.group(cls=FlaskGroup, create_app=create_app)
+    def cli(**params):
+        pass
+
+    runner = CliRunner()
+    result = runner.invoke(cli, ['--help'])
+    assert result.exit_code == 0
+    assert 'Exception: oh no' in result.output
+    assert 'Traceback' in result.output
+
+
 def test_routes():
     """Test Routes"""
     def create_app(info):
@@ -215,20 +231,12 @@
         app.register_blueprint(blueprint)
 
         return app
-=======
-def test_print_exceptions():
-    """Print the stacktrace if the CLI."""
-    def create_app(info):
-        raise Exception("oh no")
-        return Flask("flaskgroup")
->>>>>>> 71b7c4f5
 
     @click.group(cls=FlaskGroup, create_app=create_app)
     def cli(**params):
         pass
 
     runner = CliRunner()
-<<<<<<< HEAD
     result = runner.invoke(cli, ['routes'])
 
     output = [line.strip() for line in result.output.split('\n')]
@@ -237,10 +245,4 @@
     assert output[0] == 'routes_blueprint.posts_routes  DELETE, GET, PUT /posts/<post_id>'
     assert output[1] == 'routes_blueprint.user_id_route DELETE, GET      /users/<user_id>'
     assert output[2] == 'routes_blueprint.users_route   GET              /users'
-    assert output[3] == 'static                         GET              /static/<path:filename>'
-=======
-    result = runner.invoke(cli, ['--help'])
-    assert result.exit_code == 0
-    assert 'Exception: oh no' in result.output
-    assert 'Traceback' in result.output
->>>>>>> 71b7c4f5
+    assert output[3] == 'static                         GET              /static/<path:filename>'