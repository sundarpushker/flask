--- conflicted
+++ resolved
@@ -195,7 +195,23 @@
     assert result.output == 'flaskgroup\n'
 
 
-<<<<<<< HEAD
+def test_print_exceptions():
+    """Print the stacktrace if the CLI."""
+    def create_app(info):
+        raise Exception("oh no")
+        return Flask("flaskgroup")
+
+    @click.group(cls=FlaskGroup, create_app=create_app)
+    def cli(**params):
+        pass
+
+    runner = CliRunner()
+    result = runner.invoke(cli, ['--help'])
+    assert result.exit_code == 0
+    assert 'Exception: oh no' in result.output
+    assert 'Traceback' in result.output
+
+
 class TestRoutes:
     def test_no_route(self, runner, monkeypatch):
         monkeypatch.setitem(os.environ, 'FLASK_APP', 'cliapp.routesapp:noroute_app')
@@ -227,21 +243,4 @@
 ------------------------------------------------------
 /only-post               only_post  POST, OPTIONS     
 /static/<path:filename>  static     HEAD, OPTIONS, GET
-"""
-=======
-def test_print_exceptions():
-    """Print the stacktrace if the CLI."""
-    def create_app(info):
-        raise Exception("oh no")
-        return Flask("flaskgroup")
-
-    @click.group(cls=FlaskGroup, create_app=create_app)
-    def cli(**params):
-        pass
-
-    runner = CliRunner()
-    result = runner.invoke(cli, ['--help'])
-    assert result.exit_code == 0
-    assert 'Exception: oh no' in result.output
-    assert 'Traceback' in result.output
->>>>>>> 28c5dcb6
+"""