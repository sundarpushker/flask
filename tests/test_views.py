# -*- coding: utf-8 -*-
"""
    tests.views
    ~~~~~~~~~~~

    Pluggable views.

    :copyright: (c) 2015 by Armin Ronacher.
    :license: BSD, see LICENSE for more details.
"""

import pytest

import flask
import flask.views

from werkzeug.http import parse_set_header


def common_test(app):
    c = app.test_client()

    assert c.get('/').data == b'GET'
    assert c.post('/').data == b'POST'
    assert c.put('/').status_code == 405
    meths = parse_set_header(c.open('/', method='OPTIONS').headers['Allow'])
    assert sorted(meths) == ['GET', 'HEAD', 'OPTIONS', 'POST']


def test_basic_view(app):
    class Index(flask.views.View):
        methods = ['GET', 'POST']

        def dispatch_request(self):
            return flask.request.method

    app.add_url_rule('/', view_func=Index.as_view('index'))
    common_test(app)


def test_method_based_view(app):
    class Index(flask.views.MethodView):
        def get(self):
            return 'GET'

        def post(self):
            return 'POST'

    app.add_url_rule('/', view_func=Index.as_view('index'))

    common_test(app)


def test_view_patching(app):

    class Index(flask.views.MethodView):
        def get(self):
            1 // 0

        def post(self):
            1 // 0

    class Other(Index):
        def get(self):
            return 'GET'

        def post(self):
            return 'POST'

    view = Index.as_view('index')
    view.view_class = Other
    app.add_url_rule('/', view_func=view)
    common_test(app)


def test_view_inheritance(app):

    class Index(flask.views.MethodView):
        def get(self):
            return 'GET'

        def post(self):
            return 'POST'

    class BetterIndex(Index):
        def delete(self):
            return 'DELETE'

    app.add_url_rule('/', view_func=BetterIndex.as_view('index'))
    c = app.test_client()

    meths = parse_set_header(c.open('/', method='OPTIONS').headers['Allow'])
    assert sorted(meths) == ['DELETE', 'GET', 'HEAD', 'OPTIONS', 'POST']


def test_view_decorators(app):

    def add_x_parachute(f):
        def new_function(*args, **kwargs):
            resp = flask.make_response(f(*args, **kwargs))
            resp.headers['X-Parachute'] = 'awesome'
            return resp

        return new_function

    class Index(flask.views.View):
        decorators = [add_x_parachute]

        def dispatch_request(self):
            return 'Awesome'

    app.add_url_rule('/', view_func=Index.as_view('index'))
    c = app.test_client()
    rv = c.get('/')
    assert rv.headers['X-Parachute'] == 'awesome'
    assert rv.data == b'Awesome'

<<<<<<< HEAD

def test_implicit_head(app):
=======
def test_view_provide_automatic_options_attr():
    app = flask.Flask(__name__)

    class Index1(flask.views.View):
        provide_automatic_options = False
        def dispatch_request(self):
            return 'Hello World!'

    app.add_url_rule('/', view_func=Index1.as_view('index'))
    c = app.test_client()
    rv = c.open('/', method='OPTIONS')
    assert rv.status_code == 405

    app = flask.Flask(__name__)

    class Index2(flask.views.View):
        methods = ['OPTIONS']
        provide_automatic_options = True
        def dispatch_request(self):
            return 'Hello World!'

    app.add_url_rule('/', view_func=Index2.as_view('index'))
    c = app.test_client()
    rv = c.open('/', method='OPTIONS')
    assert sorted(rv.allow) == ['OPTIONS']

    app = flask.Flask(__name__)

    class Index3(flask.views.View):
        def dispatch_request(self):
            return 'Hello World!'

    app.add_url_rule('/', view_func=Index3.as_view('index'))
    c = app.test_client()
    rv = c.open('/', method='OPTIONS')
    assert 'OPTIONS' in rv.allow

def test_implicit_head():
    app = flask.Flask(__name__)
>>>>>>> ce813ae5

    class Index(flask.views.MethodView):
        def get(self):
            return flask.Response('Blub', headers={
                'X-Method': flask.request.method
            })

    app.add_url_rule('/', view_func=Index.as_view('index'))
    c = app.test_client()
    rv = c.get('/')
    assert rv.data == b'Blub'
    assert rv.headers['X-Method'] == 'GET'
    rv = c.head('/')
    assert rv.data == b''
    assert rv.headers['X-Method'] == 'HEAD'


def test_explicit_head(app):

    class Index(flask.views.MethodView):
        def get(self):
            return 'GET'

        def head(self):
            return flask.Response('', headers={'X-Method': 'HEAD'})

    app.add_url_rule('/', view_func=Index.as_view('index'))
    c = app.test_client()
    rv = c.get('/')
    assert rv.data == b'GET'
    rv = c.head('/')
    assert rv.data == b''
    assert rv.headers['X-Method'] == 'HEAD'


def test_endpoint_override(app):
    app.debug = True

    class Index(flask.views.View):
        methods = ['GET', 'POST']

        def dispatch_request(self):
            return flask.request.method

    app.add_url_rule('/', view_func=Index.as_view('index'))

    with pytest.raises(AssertionError):
        app.add_url_rule('/', view_func=Index.as_view('index'))

    # But these tests should still pass. We just log a warning.
    common_test(app)


def test_multiple_inheritance(app):

    class GetView(flask.views.MethodView):
        def get(self):
            return 'GET'

    class DeleteView(flask.views.MethodView):
        def delete(self):
            return 'DELETE'

    class GetDeleteView(GetView, DeleteView):
        pass

    app.add_url_rule('/', view_func=GetDeleteView.as_view('index'))

    c = app.test_client()
    assert c.get('/').data == b'GET'
    assert c.delete('/').data == b'DELETE'
    assert sorted(GetDeleteView.methods) == ['DELETE', 'GET']


def test_remove_method_from_parent(app):

    class GetView(flask.views.MethodView):
        def get(self):
            return 'GET'

    class OtherView(flask.views.MethodView):
        def post(self):
            return 'POST'

    class View(GetView, OtherView):
        methods = ['GET']

    app.add_url_rule('/', view_func=View.as_view('index'))

    c = app.test_client()
    assert c.get('/').data == b'GET'
    assert c.post('/').status_code == 405
    assert sorted(View.methods) == ['GET']<|MERGE_RESOLUTION|>--- conflicted
+++ resolved
@@ -52,7 +52,6 @@
 
 
 def test_view_patching(app):
-
     class Index(flask.views.MethodView):
         def get(self):
             1 // 0
@@ -74,7 +73,6 @@
 
 
 def test_view_inheritance(app):
-
     class Index(flask.views.MethodView):
         def get(self):
             return 'GET'
@@ -94,7 +92,6 @@
 
 
 def test_view_decorators(app):
-
     def add_x_parachute(f):
         def new_function(*args, **kwargs):
             resp = flask.make_response(f(*args, **kwargs))
@@ -115,15 +112,13 @@
     assert rv.headers['X-Parachute'] == 'awesome'
     assert rv.data == b'Awesome'
 
-<<<<<<< HEAD
-
-def test_implicit_head(app):
-=======
+
 def test_view_provide_automatic_options_attr():
     app = flask.Flask(__name__)
 
     class Index1(flask.views.View):
         provide_automatic_options = False
+
         def dispatch_request(self):
             return 'Hello World!'
 
@@ -137,6 +132,7 @@
     class Index2(flask.views.View):
         methods = ['OPTIONS']
         provide_automatic_options = True
+
         def dispatch_request(self):
             return 'Hello World!'
 
@@ -156,10 +152,8 @@
     rv = c.open('/', method='OPTIONS')
     assert 'OPTIONS' in rv.allow
 
-def test_implicit_head():
-    app = flask.Flask(__name__)
->>>>>>> ce813ae5
-
+
+def test_implicit_head(app):
     class Index(flask.views.MethodView):
         def get(self):
             return flask.Response('Blub', headers={
@@ -177,7 +171,6 @@
 
 
 def test_explicit_head(app):
-
     class Index(flask.views.MethodView):
         def get(self):
             return 'GET'
@@ -213,7 +206,6 @@
 
 
 def test_multiple_inheritance(app):
-
     class GetView(flask.views.MethodView):
         def get(self):
             return 'GET'
@@ -234,7 +226,6 @@
 
 
 def test_remove_method_from_parent(app):
-
     class GetView(flask.views.MethodView):
         def get(self):
             return 'GET'
