# -*- coding: utf-8 -*-
"""
    tests.conftest
    ~~~~~~~~~~~~~~

    :copyright: © 2010 by the Pallets team.
    :license: BSD, see LICENSE for more details.
"""
import gc
import os
import pkgutil
import sys
import textwrap

import pytest
from _pytest import monkeypatch

import flask
from flask import Flask as _Flask


@pytest.fixture(scope="session", autouse=True)
def _standard_os_environ():
    """Set up ``os.environ`` at the start of the test session to have
    standard values. Returns a list of operations that is used by
    :func:`._reset_os_environ` after each test.
    """
    mp = monkeypatch.MonkeyPatch()
    out = (
        (os.environ, "FLASK_APP", monkeypatch.notset),
        (os.environ, "FLASK_ENV", monkeypatch.notset),
        (os.environ, "FLASK_DEBUG", monkeypatch.notset),
        (os.environ, "FLASK_RUN_FROM_CLI", monkeypatch.notset),
        (os.environ, "WERKZEUG_RUN_MAIN", monkeypatch.notset),
    )

    for _, key, value in out:
        if value is monkeypatch.notset:
            mp.delenv(key, False)
        else:
            mp.setenv(key, value)

    yield out
    mp.undo()


@pytest.fixture(autouse=True)
def _reset_os_environ(monkeypatch, _standard_os_environ):
    """Reset ``os.environ`` to the standard environ after each test,
    in case a test changed something without cleaning up.
    """
    monkeypatch._setitem.extend(_standard_os_environ)


class Flask(_Flask):
    testing = True
    secret_key = "test key"


@pytest.fixture
def app():
    app = Flask("flask_test", root_path=os.path.dirname(__file__))
    return app


@pytest.fixture
def app_ctx(app):
    with app.app_context() as ctx:
        yield ctx


@pytest.fixture
def req_ctx(app):
    with app.test_request_context() as ctx:
        yield ctx


@pytest.fixture
def client(app):
    return app.test_client()


@pytest.fixture
def test_apps(monkeypatch):
    monkeypatch.syspath_prepend(
        os.path.abspath(os.path.join(os.path.dirname(__file__), "test_apps"))
    )


@pytest.fixture(autouse=True)
def leak_detector():
    yield

    # make sure we're not leaking a request context since we are
    # testing flask internally in debug mode in a few cases
    leaks = []
    while flask._request_ctx_stack.top is not None:
        leaks.append(flask._request_ctx_stack.pop())
    assert leaks == []


@pytest.fixture(params=(True, False))
def limit_loader(request, monkeypatch):
    """Patch pkgutil.get_loader to give loader without get_filename or archive.

    This provides for tests where a system has custom loaders, e.g. Google App
    Engine's HardenedModulesHook, which have neither the `get_filename` method
    nor the `archive` attribute.

    This fixture will run the testcase twice, once with and once without the
    limitation/mock.
    """
    if not request.param:
        return

    class LimitedLoader(object):
        def __init__(self, loader):
            self.loader = loader

        def __getattr__(self, name):
            if name in ("archive", "get_filename"):
                msg = "Mocking a loader which does not have `%s.`" % name
                raise AttributeError(msg)
            return getattr(self.loader, name)

    old_get_loader = pkgutil.get_loader

    def get_loader(*args, **kwargs):
        return LimitedLoader(old_get_loader(*args, **kwargs))

    monkeypatch.setattr(pkgutil, "get_loader", get_loader)


@pytest.fixture
def modules_tmpdir(tmpdir, monkeypatch):
    """A tmpdir added to sys.path."""
    rv = tmpdir.mkdir("modules_tmpdir")
    monkeypatch.syspath_prepend(str(rv))
    return rv


@pytest.fixture
def modules_tmpdir_prefix(modules_tmpdir, monkeypatch):
    monkeypatch.setattr(sys, "prefix", str(modules_tmpdir))
    return modules_tmpdir


@pytest.fixture
def site_packages(modules_tmpdir, monkeypatch):
    """Create a fake site-packages."""
    rv = (
        modules_tmpdir.mkdir("lib")
        .mkdir("python{x[0]}.{x[1]}".format(x=sys.version_info))
        .mkdir("site-packages")
    )
    monkeypatch.syspath_prepend(str(rv))
    return rv


@pytest.fixture
def install_egg(modules_tmpdir, monkeypatch):
    """Generate egg from package name inside base and put the egg into
    sys.path."""

    def inner(name, base=modules_tmpdir):
        if not isinstance(name, str):
            raise ValueError(name)
        base.join(name).ensure_dir()
        base.join(name).join("__init__.py").ensure()

        egg_setup = base.join("setup.py")
        egg_setup.write(
            textwrap.dedent(
                """
        from setuptools import setup
        setup(name='{0}',
              version='1.0',
              packages=['site_egg'],
              zip_safe=True)
        """.format(
                    name
                )
            )
        )

        import subprocess

        subprocess.check_call(
            [sys.executable, "setup.py", "bdist_egg"], cwd=str(modules_tmpdir)
        )
        egg_path, = modules_tmpdir.join("dist/").listdir()
        monkeypatch.syspath_prepend(str(egg_path))
        return egg_path

    return inner


@pytest.fixture
def purge_module(request):
    def inner(name):
        request.addfinalizer(lambda: sys.modules.pop(name, None))

<<<<<<< HEAD
    return inner


@pytest.fixture(autouse=True)
def catch_deprecation_warnings(recwarn):
    yield
    gc.collect()
    assert not recwarn.list, "\n".join(str(w.message) for w in recwarn.list)
=======
    return inner
>>>>>>> 8a7d0800
<|MERGE_RESOLUTION|>--- conflicted
+++ resolved
@@ -6,7 +6,6 @@
     :copyright: © 2010 by the Pallets team.
     :license: BSD, see LICENSE for more details.
 """
-import gc
 import os
 import pkgutil
 import sys
@@ -200,15 +199,4 @@
     def inner(name):
         request.addfinalizer(lambda: sys.modules.pop(name, None))
 
-<<<<<<< HEAD
-    return inner
-
-
-@pytest.fixture(autouse=True)
-def catch_deprecation_warnings(recwarn):
-    yield
-    gc.collect()
-    assert not recwarn.list, "\n".join(str(w.message) for w in recwarn.list)
-=======
-    return inner
->>>>>>> 8a7d0800
+    return inner