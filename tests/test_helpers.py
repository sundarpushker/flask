--- conflicted
+++ resolved
@@ -483,13 +483,8 @@
     def test_send_file_object_without_mimetype(self, app, req_ctx):
         with pytest.raises(ValueError) as excinfo:
             flask.send_file(StringIO("LOL"))
-<<<<<<< HEAD
-        assert "Unable to infer MIME-type" in str(excinfo)
-        assert "no filename is available" in str(excinfo)
-=======
-        assert 'Unable to infer MIME-type' in str(excinfo.value)
-        assert 'no filename is available' in str(excinfo.value)
->>>>>>> 043443d2
+        assert "Unable to infer MIME-type" in str(excinfo.value)
+        assert "no filename is available" in str(excinfo.value)
 
         flask.send_file(StringIO("LOL"), attachment_filename="filename")
 
