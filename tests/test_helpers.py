--- conflicted
+++ resolved
@@ -563,29 +563,19 @@
         assert rv.status_code == 200
         rv.close()
 
-<<<<<<< HEAD
-    def test_attachment(self, app, req_ctx):
-=======
     @pytest.mark.skipif(
         not callable(getattr(Range, 'to_content_range_header', None)),
         reason="not implemented within werkzeug"
     )
-    def test_send_file_range_request_xsendfile_invalid(self):
+    def test_send_file_range_request_xsendfile_invalid(self, app, client):
         # https://github.com/pallets/flask/issues/2526
-        app = flask.Flask(__name__)
         app.use_x_sendfile = True
 
-        @app.route('/')
-        def index():
-            return flask.send_file('static/index.html', conditional=True)
-
-        c = app.test_client()
-
-        rv = c.get('/', headers={'Range': 'bytes=1000-'})
+        rv = client.get('/', headers={'Range': 'bytes=1000-'})
         assert rv.status_code == 416
         rv.close()
 
-    def test_attachment(self):
+    def test_attachment(self, app, req_ctx):
         app = flask.Flask(__name__)
         with app.test_request_context():
             with open(os.path.join(app.root_path, 'static/index.html')) as f:
@@ -595,7 +585,6 @@
                     parse_options_header(rv.headers['Content-Disposition'])
                 assert value == 'attachment'
                 rv.close()
->>>>>>> c52e1b73
 
         with open(os.path.join(app.root_path, 'static/index.html')) as f:
             rv = flask.send_file(f, as_attachment=True,
